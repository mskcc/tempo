include { SomaticDellyCall }           from '../SV/SomaticDellyCall' 
include { SomaticMergeDellyAndManta }  from '../SV/SomaticMergeDellyAndManta' 
include { SomaticSVVcf2Bedpe }  from '../SV/SomaticSVVcf2Bedpe' 

workflow sv_wf
{
  take:
    bamFiles
    manta4Combine

  main:
    referenceMap = params.referenceMap
    targetsMap   = params.targetsMap

    Channel.from("DUP", "BND", "DEL", "INS", "INV").set{ svTypes }
    SomaticDellyCall(svTypes, bamFiles,
                     Channel.value([referenceMap.genomeFile, referenceMap.genomeIndex, referenceMap.svCallingExcludeRegions]))

    // Put manta output and delly output into the same channel so they can be processed together in the group key
    // that they came in with i.e. (`idTumor`, `idNormal`, and `target`)
    SomaticDellyCall.out.dellyFilter4Combine.groupTuple(by: [0,1,2], size: 5).combine(manta4Combine, by: [0,1,2]).set{ dellyMantaCombineChannel }

    // --- Process Delly and Manta VCFs 
    // Merge VCFs, Delly and Manta
    SomaticMergeDellyAndManta(
      dellyMantaCombineChannel,
      workflow.projectDir + "/containers/bcftools-vt-mergesvvcf"
    )

    SomaticSVVcf2Bedpe(
      SomaticMergeDellyAndManta.out.dellyMantaCombined,
      referenceMap.repeatMasker,
      referenceMap.mapabilityBlacklist,
      referenceMap.annotSVref, 
      referenceMap.spliceSites, 
      workflow.projectDir + "/containers/svtools" 
    )

  emit:
<<<<<<< HEAD
    dellyMantaCombined4Aggregate    = SomaticMergeDellyAndManta.out.dellyMantaCombined4Aggregate
    dellyMantaCombinedTbi4Aggregate = SomaticMergeDellyAndManta.out.dellyMantaCombinedTbi4Aggregate
    dellyMantaCombinedBedpe         = SomaticSVVcf2Bedpe.out.SVCombinedBedpe
    dellyMantaCombinedBedpePass     = SomaticSVVcf2Bedpe.out.SVCombinedBedpePass
=======
    sv4Aggregate    = SomaticMergeDellyAndManta.out.sv4Aggregate
>>>>>>> 3c284a40
}<|MERGE_RESOLUTION|>--- conflicted
+++ resolved
@@ -37,12 +37,7 @@
     )
 
   emit:
-<<<<<<< HEAD
-    dellyMantaCombined4Aggregate    = SomaticMergeDellyAndManta.out.dellyMantaCombined4Aggregate
-    dellyMantaCombinedTbi4Aggregate = SomaticMergeDellyAndManta.out.dellyMantaCombinedTbi4Aggregate
     dellyMantaCombinedBedpe         = SomaticSVVcf2Bedpe.out.SVCombinedBedpe
     dellyMantaCombinedBedpePass     = SomaticSVVcf2Bedpe.out.SVCombinedBedpePass
-=======
-    sv4Aggregate    = SomaticMergeDellyAndManta.out.sv4Aggregate
->>>>>>> 3c284a40
+    sv4Aggregate                    = SomaticMergeDellyAndManta.out.dellyMantaCombined
 }