--- conflicted
+++ resolved
@@ -12,13 +12,9 @@
   # Install Nextflow
   - export NXF_VER=19.10.0 && curl -fsSL get.nextflow.io | bash
   - chmod 777 nextflow
-<<<<<<< HEAD
-  - wget -O test-data.tar.gz --no-check-certificate 'https://docs.google.com/uc?export=download&id=142sXYX_LhIBNI6OYoMgOhFo-yjIuGhOT'
-=======
   # to change the test-data for travis, please download using the following command, extract, make changes, tarball again with gzip, and upload to google drive. 
   # you will have to change the link below as well. Click to share the link, making it so anyone with the link can access, then extract the id in the link and put it here after "id="
-  - wget -O test-data.tar.gz --no-check-certificate 'https://docs.google.com/uc?export=download&id=1yP9kUy16jTNW94F0KzE_LrYU4MJY3Auc'
->>>>>>> 3705a0a1
+  - wget -O test-data.tar.gz --no-check-certificate 'https://docs.google.com/uc?export=download&id=1TxP_dRIDcR9DXlj7OBFUuJwW5Tw4gMam'
   - tar -xzvf test-data.tar.gz 
 
 script:
