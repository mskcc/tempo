--- conflicted
+++ resolved
@@ -14,11 +14,7 @@
   - chmod 777 nextflow
   # to change the test-data for travis, please download using the following command, extract, make changes, tarball again with gzip, and upload to google drive. 
   # you will have to change the link below as well. Click to share the link, making it so anyone with the link can access, then extract the id in the link and put it here after "id="
-<<<<<<< HEAD
-  - wget -O test-data.tar.gz --no-check-certificate 'https://docs.google.com/uc?export=download&id=1TxP_dRIDcR9DXlj7OBFUuJwW5Tw4gMam'
-=======
   - wget -O test-data.tar.gz --no-check-certificate 'https://docs.google.com/uc?export=download&confirm=no_antivirus&id=1xcDnXk468SLpzr01Lw3CcJgeirYZPQXO'
->>>>>>> 32d0a826
   - tar -xzvf test-data.tar.gz 
 
 script:
