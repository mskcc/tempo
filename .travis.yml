sudo: required
language: java
jdk: openjdk8

os:
  - linux

services:
  - docker

before_install:
  # Install Nextflow
  - export NXF_VER=19.07.0 && curl -fsSL get.nextflow.io | bash 
  - chmod 777 nextflow
  - wget -O test-data.tar.gz --no-check-certificate 'https://docs.google.com/uc?export=download&id=1Jgsj4FEnwhNybaNuovyIdSXG6-iBzAIf'
  - tar -xzvf test-data.tar.gz 

script:
  # Run test script here
<<<<<<< HEAD
  - pwd
  - python3 tests/test_runner.py tests/tests.json
 
=======
  - python3 tests/test_runner.py tests/tests.json
>>>>>>> b59d5f2b
<|MERGE_RESOLUTION|>--- conflicted
+++ resolved
@@ -17,10 +17,5 @@
 
 script:
   # Run test script here
-<<<<<<< HEAD
   - pwd
-  - python3 tests/test_runner.py tests/tests.json
- 
-=======
-  - python3 tests/test_runner.py tests/tests.json
->>>>>>> b59d5f2b
+  - python3 tests/test_runner.py tests/tests.json