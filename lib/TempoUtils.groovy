import static nextflow.Nextflow.file
import nextflow.Channel

// NOTE: 
// static methods in Groovy are meant to be accessed directly from the class
//

class TempoUtils {

  static def extractPairing(tsvFile) {
    def allRows = [:]
    Channel.from(tsvFile)
    .splitCsv(sep: '\t', header: true)
    .map { row ->
      checkHeader([row.TUMOR_ID, row.NORMAL_ID], tsvFile)
      if(!checkNumberOfItem(row, 2, tsvFile)){System.exit(1)}
      if(!checkDuplicates(allRows, row, row, tsvFile)){System.exit(1)}

      [row.TUMOR_ID, row.NORMAL_ID]
    }
  }


  // No header need
  static def extractCohort(tsvFile) {
    def allRows = [:]
    Channel.from(tsvFile)
    .splitCsv(sep: '\t')
    .map { row ->
      if(!checkNumberOfItem(row, 1, tsvFile)){System.exit(1)}
      if(!checkDuplicates(allRows, row, row, tsvFile)){System.exit(1)}
      def path = file(row[0], checkIfExists: true)
      def section = file(path.getParent()).getName().toString()

      [section, path]
    }
  }


  static def extractBAM(tsvFile, assayType) {
    def allRows = [:]
    def allFiles = [:]
    Channel.from(tsvFile)
    .splitCsv(sep: '\t', header: true)
    .map { row ->
      checkHeader([row.SAMPLE, row.TARGET, row.BAM, row.BAI], tsvFile)
      if(!checkNumberOfItem(row, 4, tsvFile)){System.exit(1)}
      if(!checkDuplicates(allRows, row, row, tsvFile)){System.exit(1)}
      if(!checkDuplicates(allFiles, row.BAM, row.SAMPLE + "\t" + row.BAM, tsvFile)){System.exit(1)}
      if(!checkTarget(row.TARGET, assayType)){System.exit(1)}
      def idSample = row.SAMPLE
      def target = row.TARGET
      def bam = file(row.BAM, checkIfExists: true)
      if(!checkFileExtension(bam,".bam")){System.exit(1)}
      def bai = file(row.BAI, checkIfExists: true)
      if(!checkFileExtension(bai,".bai")){System.exit(1)}

      [idSample, target, file(bam), file(bai)]
    }
  }


  static def extractFastq(tsvFile, assayType) {
    def allRows = [:]
    def allFiles = [:]
<<<<<<< HEAD
=======
    def allReadNames = [:]
>>>>>>> 050dcee5
    Channel.from(tsvFile)
    .splitCsv(sep: '\t', header: true)
    .map { row ->
      checkHeader([row.SAMPLE, row.TARGET, row.FASTQ_PE1, row.FASTQ_PE2], tsvFile)
      if(!checkNumberOfItem(row, 4, tsvFile)){System.exit(1)}
      if(!checkDuplicates(allRows, row, row, tsvFile)){System.exit(1)}
      if(!checkDuplicates(allFiles, row.FASTQ_PE1, row.SAMPLE + "\t" + row.FASTQ_PE1, tsvFile)){System.exit(1)}
      if(!checkTarget(row.TARGET, assayType)){System.exit(1)}
      def idSample = row.SAMPLE
      def target = row.TARGET
      def fastqFile1 = file(row.FASTQ_PE1, checkIfExists: true)
      def fastqFile2 = file(row.FASTQ_PE2, checkIfExists: true)
      
      if(!checkFileExtension(fastqFile1,".fastq.gz")){System.exit(1)}
      if(!checkFileExtension(fastqFile2,".fastq.gz")){System.exit(1)}

      [idSample, target, fastqFile1, fastqFile2]
    }
  }


  // Check header
  static def checkHeader(row, tsv) {
    if(row.contains(null)){
      println "ERROR: Wrong header in ${tsv}. See manual for more infomation."
      System.exit(1)
    }
  }


  // Check supported assayType ("wgs" or "wes" are not supported, use "genome" or "exome" instead)
  static def checkAssayType(assayType) {
    if(assayType != "genome" && assayType != "exome"){
      println "ERROR: Unsupported \"--assayType ${assayType}\". Supported values are \"exome\" and \"genome\""
      System.exit(1)
    }
  }

  // Check TARGET field in mapping file is in the supported bait set list associated with --assayType what was provided as parameter
  static def checkTarget(it, assayType) {
    def supportedTargets = []
    if(assayType == "genome"){ supportedTargets = ["wgs"] }
    else if(assayType == "exome"){ supportedTargets = ["agilent", "idt"]}
    else {} // this is covered by checkAssayType(){} above

    if(!supportedTargets.contains(it)){
      println "ERROR: \"${it}\" is not a supported target (only ${supportedTargets}) for \"--assayType ${assayType}\". Please check your mapping file."
      return false
    }
    else{ return true }
  }
  
  
  // Check file extension
  static def checkFileExtension(it, extension) {
    if (!it.toString().toLowerCase().endsWith(extension.toLowerCase())) {
	println "File: ${it} has the wrong extension: ${extension}. See manual for more information"
        return false
    }
    else{ return true }
  }

  // Check if a row has the minimal number of item
  static def checkNumberOfItem(row, number, tsv) {
    if (row.size() < number){
	println "Missing field (null) in the following row from ${tsv}: ${row}"
	return false
    }
    else{ return true }
  }

  // Check duplicate rows
  static def checkDuplicates(hash, key, value, tsv) {
    if(hash.containsKey(key)){
        println "ERROR: Duplicatd inputs found in ${tsv}:"
        println hash.get(key)
	println "${value}"
	return false
    }
    else{
        hash[key] = value
	return true
    }
  }


  // Check samples are present both mapping and pairing files
  static def crossValidateSamples(mapping, pairing) {
    def samplesInMapping = mapping.map{[it[0]]}.flatten().unique().toSortedList().get()
    def samplesInPairing = pairing.flatten().unique().toSortedList().get()
    def mappingOnly = samplesInMapping - samplesInPairing
    def pairingOnly = samplesInPairing - samplesInMapping
    def extraSamples = mappingOnly + pairingOnly

    if(extraSamples != []){
	println "ERROR: The following samples are present in either mapping file or pairing file only. Please ensure all samples are present in both files."
        println "Mapping: ${mappingOnly}"
        println "Pairing: ${pairingOnly}"
        return false
    }
    else{ return true }
  }


  // Check Tumor and Normal samples paired together have the same bait set
  static def crossValidateTargets(mapping, pairing) {
    mapping.map{[it[0], it[1]]}
      .unique()
      .combine(pairing)
      .filter{ item ->
	def mappingID = item[0]
	def target = item[1]
	def tumorID = item[2]
	def normalID = item[3]
	(mappingID == tumorID) || (mappingID == normalID)
      }
      .groupTuple(by: [2,3])
      .map{ item ->
        if(item[1].unique().size() > 1){
	  println "ERROR: Tumor and Normal pair ${item[0]} used differnt bait sets: ${item[1]}"
	  System.exit(1)
	}
      }
  }

}<|MERGE_RESOLUTION|>--- conflicted
+++ resolved
@@ -63,10 +63,7 @@
   static def extractFastq(tsvFile, assayType) {
     def allRows = [:]
     def allFiles = [:]
-<<<<<<< HEAD
-=======
-    def allReadNames = [:]
->>>>>>> 050dcee5
+
     Channel.from(tsvFile)
     .splitCsv(sep: '\t', header: true)
     .map { row ->
