custom_logo: 'tempoLogo.png'
custom_logo_url: 'https://ccstempo.netlify.app/'
custom_logo_title: 'CCS - Tempo'

show_analysis_paths: False

report_header_info:
    - Analysis Workflow: 'Tempo'
    - Assay Type: 'Exome'
    - Sequencing Platform: 'Illumina Hiseq'
custom_data:
<<<<<<< HEAD
    genstats-QCStatus:
        plot_type: 'generalstats'
        pconfig:
            - Status:
                description: 'Refer to QC Criteria section for threshold definitions'
                hidden: False
            - Reason:
                description: 'Explanation of Status column'
                hidden: False
    genstats-MSKCC-Conpair:
=======
    genstats_QCStatus:
        plot_type: 'generalstats'
        pconfig:
            - Status:
                description: 'Refer to QC Criteria section of this report for more information'
                hidden: False
            - Reason:
                description: 'Explanation of pass/warn/fail in Status column'
                hidden: True
    genstats_mskcc_conpair:
>>>>>>> f3d49ee5
        plot_type: 'generalstats'
        pconfig:
            - Tumor:
                hidden: True
            - Normal:
                hidden: False
            - Tumor_Contamination:
                hidden: False
            - Normal_Contamination:
                hidden: False
            - Concordance:
                hidden: False
<<<<<<< HEAD
    MSKCC-Conpair:
=======
    mskcc_conpair:
>>>>>>> f3d49ee5
        file_format: 'tsv'
        section_name: 'Conpair'
        description: "Concordance and contamination estimations for Tumor/Normal pairs as performed by MSKCC's release of <a href='https://github.com/mskcc/conpair'>Conpair</a>"
        plot_type: 'table'
        pconfig:
            id: 'conpair_table'
            namespace: 'Concordance_estimates'
    alfredrg:
        file_format: 'tsv'
        section_name: 'Alfred RG-Aware Mapping Quality'
        description: 'Sample mapping quality with respect to read group'
        plot_type: 'linegraph'
        pconfig:
            id: 'alfred_rgY_mapping_linegraph'
            title: 'Per read-group Mapping Quality'
            ylab: 'Fraction of Reads'
            xlab: 'Mapping Quality'
    alfred:
        file_format: 'tsv'
        section_name: 'Alfred RG-Unaware Mapping Quality'
        description: 'Sample mapping quality without respect to read group'
        plot_type: 'linegraph'
        pconfig:
            id: 'alfred_rgN_mapping_linegraph'
            title: 'Per-sample Sample Mapping Quality'
            ylab: 'Fraction of Reads'
            xlab: 'Mapping Quality'
    QCStatus:
        file_format: 'tsv'
        section_name: 'Pass-Fail Status'
        description: "Pass/Fail status of samples based on Tempo's defined thresholds. These values are only displayed in the General Statistics table unless there are a high number of samples in the cohort"
        plot_type: 'table'
        pconfig:
            id: 'qcstatus_pf'
            namespace: 'QC_status_pass_filter'
    facets_qc:
        file_format: 'tsv'
        section_name: 'Facets QC'
        description: 'Results from Facets QC'
        plot_type: 'table'
        pconfig:
            id: 'facets_qc'
            namespace: 'facets_qc'
    facets_summary:
        file_format: 'tsv'
        section_name: 'Facets Run Summary'
        description: 'Results from Facets'
        plot_type: 'table'
        pconfig:
            id: 'facets_summary'
            namespace: 'facets_summary_report'
    criteria:
        file_format: 'tsv'
        section_name: 'QC criteria'
        plot_type: 'table'
<<<<<<< HEAD
=======
        description: "These thresholds are used to calculate whether a sample is given a <b>Status</b> of 'pass', 'warn' or 'fail'. These metrics have been decided by the Tempo team and are intended for guidance only. Status of each sample is given in the General Statistics table. You can find more information about the metrics Tempo uses for QC <a href='https://ccstempo.netlify.app/bioinformatic-components.html#quality-control'>here</a>."
>>>>>>> f3d49ee5
        pconfig:
            id: 'criteria_tab'
            namespace: 'criteria_tabby'
sp:
<<<<<<< HEAD
    genstats-MSKCC-Conpair:
        fn: 'conpair_genstat.tsv'
    MSKCC-Conpair:
=======
    genstats_mskcc_conpair:
        fn: 'conpair_genstat.tsv'
    mskcc_conpair:
>>>>>>> f3d49ee5
        fn: 'conpair.tsv'
    alfredrg:
        fn: '*.rgY.MQ.alfred.tsv'
    alfred:
        fn: '*.rgN.MQ.alfred.tsv'
    genstats_QCStatus:
        fn: "genstats-QC_Status.txt"
    QCStatus:
        fn: "QC_Status.txt"
    facets_qc:
        fn: "*.qc.txt"
        contents: "facets_qc"
    facets_summary:
        fn: "*_OUT.txt"
        contents: "purity_cval"
    criteria:
        fn: 'CriteriaTable.txt' 

table_cond_formatting_rules:
    all_columns:
        pass:
            - s_eq: 'pass'
        warn:
            - s_eq: 'warn'
        fail:
            - s_eq: 'fail'
<<<<<<< HEAD
    mqc-generalstats-genstats-MSKCC-Conpair-Tumor_Contamination: 
=======
    mqc-generalstats-genstats_mskcc_conpair-Tumor_Contamination: 
>>>>>>> f3d49ee5
        pass:
            - lt: 1
            - eq: 1
        warn:
            - gt: 1
        fail:
            - gt: 5
<<<<<<< HEAD
    mqc-generalstats-genstats-MSKCC-Conpair-Normal_Contamination:
=======
    mqc-generalstats-genstats_mskcc_conpair-Normal_Contamination:
>>>>>>> f3d49ee5
        pass:
            - lt: 1
            - eq: 1
        warn:
            - gt: 1
        fail:
            - gt: 5
<<<<<<< HEAD
    mqc-generalstats-genstats-MSKCC-Conpair-Concordance:
=======
    mqc-generalstats-genstats_mskcc_conpair-Concordance:
>>>>>>> f3d49ee5
        pass:
            - gt: 90
            - eq: 90
        warn:
            - lt: 90
        fail:
            - lt: 75  
    Tumor_Contamination: 
        pass:
            - lt: 1
            - eq: 1
        warn:
            - gt: 1
        fail:
            - gt: 5
    Normal_Contamination:
        pass:
            - lt: 1
            - eq: 1
        warn:
            - gt: 1
        fail:
            - gt: 5
    Concordance:
        pass:
            - gt: 90
            - eq: 90
        warn:
            - lt: 90
        fail:
            - lt: 75  
    mqc-generalstats-picard-FOLD_ENRICHMENT:
        pass:
            - gt: 30
            - eq: 30
        warn:
            - lt: 30
        fail:
            - lt: 20
    FOLD_ENRICHMENT:
        pass:
            - gt: 45
            - eq: 45
        warn:
            - lt: 45
        fail:
            - lt: 30
    mqc-generalstats-picard-PCT_TARGET_BASES_50X:
        pass:
            - gt: 75
            - eq: 75
        warn:
            - lt: 75

table_cond_formatting_colours:
    - pass: '#5cb85c'
    - warn: '#f0ad4e'
    - fail: '#d9534f'

picard_config:
    HsMetrics_table_cols:
        - TOTAL_READS
        - PCT_PF_UQ_READS_ALIGNED
        - MEAN_TARGET_COVERAGE
        - MEAN_BAIT_COVERAGE
        - PCT_EXC_DUPE
        - ZERO_CVG_TARGETS_PCT
    HsMetrics_table_cols_hidden:
        - PF_READS
        - PF_UNIQUE_READS
        - AT_DROPOUT
        - GC_DROPOUT
        - FOLD_ENRICHMENT
    general_stats_target_coverage:
        - 30
        - 50
table_columns_visible:
    fastp: False
report_section_order:
    criteria:
<<<<<<< HEAD
        order: -1000
=======
        order: 1000
    QCStatus:
        order: 1010
>>>>>>> f3d49ee5
<|MERGE_RESOLUTION|>--- conflicted
+++ resolved
@@ -9,18 +9,6 @@
     - Assay Type: 'Exome'
     - Sequencing Platform: 'Illumina Hiseq'
 custom_data:
-<<<<<<< HEAD
-    genstats-QCStatus:
-        plot_type: 'generalstats'
-        pconfig:
-            - Status:
-                description: 'Refer to QC Criteria section for threshold definitions'
-                hidden: False
-            - Reason:
-                description: 'Explanation of Status column'
-                hidden: False
-    genstats-MSKCC-Conpair:
-=======
     genstats_QCStatus:
         plot_type: 'generalstats'
         pconfig:
@@ -31,7 +19,6 @@
                 description: 'Explanation of pass/warn/fail in Status column'
                 hidden: True
     genstats_mskcc_conpair:
->>>>>>> f3d49ee5
         plot_type: 'generalstats'
         pconfig:
             - Tumor:
@@ -44,11 +31,7 @@
                 hidden: False
             - Concordance:
                 hidden: False
-<<<<<<< HEAD
-    MSKCC-Conpair:
-=======
     mskcc_conpair:
->>>>>>> f3d49ee5
         file_format: 'tsv'
         section_name: 'Conpair'
         description: "Concordance and contamination estimations for Tumor/Normal pairs as performed by MSKCC's release of <a href='https://github.com/mskcc/conpair'>Conpair</a>"
@@ -104,23 +87,14 @@
         file_format: 'tsv'
         section_name: 'QC criteria'
         plot_type: 'table'
-<<<<<<< HEAD
-=======
         description: "These thresholds are used to calculate whether a sample is given a <b>Status</b> of 'pass', 'warn' or 'fail'. These metrics have been decided by the Tempo team and are intended for guidance only. Status of each sample is given in the General Statistics table. You can find more information about the metrics Tempo uses for QC <a href='https://ccstempo.netlify.app/bioinformatic-components.html#quality-control'>here</a>."
->>>>>>> f3d49ee5
         pconfig:
             id: 'criteria_tab'
             namespace: 'criteria_tabby'
 sp:
-<<<<<<< HEAD
-    genstats-MSKCC-Conpair:
-        fn: 'conpair_genstat.tsv'
-    MSKCC-Conpair:
-=======
     genstats_mskcc_conpair:
         fn: 'conpair_genstat.tsv'
     mskcc_conpair:
->>>>>>> f3d49ee5
         fn: 'conpair.tsv'
     alfredrg:
         fn: '*.rgY.MQ.alfred.tsv'
@@ -147,35 +121,23 @@
             - s_eq: 'warn'
         fail:
             - s_eq: 'fail'
-<<<<<<< HEAD
-    mqc-generalstats-genstats-MSKCC-Conpair-Tumor_Contamination: 
-=======
     mqc-generalstats-genstats_mskcc_conpair-Tumor_Contamination: 
->>>>>>> f3d49ee5
-        pass:
-            - lt: 1
-            - eq: 1
-        warn:
-            - gt: 1
-        fail:
-            - gt: 5
-<<<<<<< HEAD
-    mqc-generalstats-genstats-MSKCC-Conpair-Normal_Contamination:
-=======
+        pass:
+            - lt: 1
+            - eq: 1
+        warn:
+            - gt: 1
+        fail:
+            - gt: 5
     mqc-generalstats-genstats_mskcc_conpair-Normal_Contamination:
->>>>>>> f3d49ee5
-        pass:
-            - lt: 1
-            - eq: 1
-        warn:
-            - gt: 1
-        fail:
-            - gt: 5
-<<<<<<< HEAD
-    mqc-generalstats-genstats-MSKCC-Conpair-Concordance:
-=======
+        pass:
+            - lt: 1
+            - eq: 1
+        warn:
+            - gt: 1
+        fail:
+            - gt: 5
     mqc-generalstats-genstats_mskcc_conpair-Concordance:
->>>>>>> f3d49ee5
         pass:
             - gt: 90
             - eq: 90
@@ -256,10 +218,6 @@
     fastp: False
 report_section_order:
     criteria:
-<<<<<<< HEAD
-        order: -1000
-=======
         order: 1000
     QCStatus:
-        order: 1010
->>>>>>> f3d49ee5
+        order: 1010