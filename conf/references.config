--- conflicted
+++ resolved
@@ -50,9 +50,7 @@
       exomePoNIndex = "${exomePoN}.tbi"
       wgsPoN = "${params.genome_base}/pon_test.1.vcf.gz"
       wgsPoNIndex = "${wgsPoN}.tbi"
-<<<<<<< HEAD
-      snpGcCorrections = "${params.reference_base}/SnpGcCorrections.tsv"
-=======
+      snpGcCorrections = "${params.reference_base}/SnpGcCorrections.small.tsv"
       gnomadWesVcf = "${params.reference_base}/gnomad/gnomad.exomes.r2.1.1.sites.non_cancer.vcf.gz"
       gnomadWesVcfIndex = "${gnomadWesVcf}.tbi"
       gnomadWgsVcf = "${params.reference_base}/gnomad/gnomad.genome.r2.1.1.sites.minimal.vcf.gz"
@@ -61,7 +59,6 @@
       hlaDat = "${params.reference_base}/hla/hla.dat"
       neoantigenCDNA = "${params.reference_base}/neoantigen/Homo_sapiens.GRCh37.75.cdna.all.fa.gz"
       neoantigenCDS = "${params.reference_base}/neoantigen/Homo_sapiens.GRCh37.75.cds.all.fa.gz"
->>>>>>> 3fac146d
     }
     'GRCh37' {
       acLoci      = "${params.genome_base}/Annotation/ASCAT/1000G_phase3_20130502_SNP_maf0.3.loci"
