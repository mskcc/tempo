--- conflicted
+++ resolved
@@ -28,15 +28,12 @@
       knownIndelsIndex = "${params.genome_base}/igenomes/Homo_sapiens/GATK/GRCh37/Annotation/intervals/{1000G_phase1,Mills_and_1000G_gold_standard}.indels.b37.vcf.idx"
       snpeffDb    = "GRCh37.75"
       vepCacheVersion  = "95"
-      msiSensorList = "${params.genome_base}/igenomes/Homo_sapiens/GATK/GRCh37/Sequence/WholeGenomeFasta/human_g1k_v37_decoy.fasta.microsatellites.list"
-      facetsVcf   = "${params.genome_base}/igenomes/Homo_sapiens/GATK/b37/dbsnp_137.b37__RmDupsClean__plusPseudo50__DROP_SORT.vcf" 
-<<<<<<< HEAD
-      dellyExcludeRegions = "${params.genome_base}/grch37/delly/human.hg19.excl.tsv" /* from https://github.com/dellytools/delly/tree/master/excludeTemplates */
-=======
       vepCache = "${params.genome_base}/grch37/vep/cache" 
       vcf2mafFilterVcf = "${vepCache}/ExAC_nonTCGA.r0.3.1.sites.vep.vcf.gz"
       vcf2mafFilterVcfIndex = "${vcf2mafFilterVcf}.tbi"
->>>>>>> 47e95f73
+      msiSensorList = "${params.genome_base}/igenomes/Homo_sapiens/GATK/GRCh37/Sequence/WholeGenomeFasta/human_g1k_v37_decoy.fasta.microsatellites.list"
+      facetsVcf   = "${params.genome_base}/igenomes/Homo_sapiens/GATK/b37/dbsnp_137.b37__RmDupsClean__plusPseudo50__DROP_SORT.vcf" 
+      dellyExcludeRegions = "${params.genome_base}/grch37/delly/human.hg19.excl.tsv" /* from https://github.com/dellytools/delly/tree/master/excludeTemplates */
     } 
     /*'GRCh38' {
       acLoci        = "${params.genome_base}/1000G_phase3_GRCh38_maf0.3.loci"
