--- conflicted
+++ resolved
@@ -50,11 +50,8 @@
       exomePoNIndex = "${exomePoN}.tbi"
       wgsPoN = "${params.genome_base}/pon_test.1.vcf.gz"
       wgsPoNIndex = "${wgsPoN}.tbi"
-<<<<<<< HEAD
-      snpGcCorrections = "${params.reference_base}/SnpGcCorrections.tsv"
       brassRefDir      = "${params.reference_base}/brass"
       vagrentRefDir    = "${params.reference_base}/vagrent"
-=======
       snpGcCorrections = "${params.reference_base}/SnpGcCorrections.small.tsv"
       gnomadWesVcf = "${params.reference_base}/gnomad/gnomad.exomes.r2.1.1.sites.non_cancer.vcf.gz"
       gnomadWesVcfIndex = "${gnomadWesVcf}.tbi"
@@ -64,7 +61,6 @@
       hlaDat = "${params.reference_base}/hla/hla.dat"
       neoantigenCDNA = "${params.reference_base}/neoantigen/Homo_sapiens.GRCh37.75.cdna.all.fa.gz"
       neoantigenCDS = "${params.reference_base}/neoantigen/Homo_sapiens.GRCh37.75.cds.all.fa.gz"
->>>>>>> f375f100
     }
     'GRCh37' {
       acLoci      = "${params.genome_base}/Annotation/ASCAT/1000G_phase3_20130502_SNP_maf0.3.loci"
