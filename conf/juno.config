--- conflicted
+++ resolved
@@ -7,15 +7,9 @@
  */
 
 executor {
-<<<<<<< HEAD
   name = "lsf"
-  queueSize = 5000
+  queueSize = 50000
   perJobMemLimit = true
-=======
-    name = 'lsf'
-    queueSize = 50000
-    perJobMemLimit = true
->>>>>>> e227d10d
 }
 
 process {
@@ -24,13 +18,7 @@
   clusterOptions = "-sla CMOPI"
 }
 
-<<<<<<< HEAD
-process.errorStrategy = { task.attempt <= 3 ? "retry" : "ignore" }
-process.maxRetries = 3
-=======
 process.errorStrategy = { task.attempt <= 1 ? 'retry' : 'ignore' }
-process.maxRetries = 1
->>>>>>> e227d10d
 
 params {
   max_memory = "128.GB"
