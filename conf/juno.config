/*
 * -------------------------------------------------
 * Juno config 
 * -------------------------------------------------
 * Pipeline parameters specific to running the pipeline with LSF on the Juno cluster at MSKCC
 * -------------------------------------------------
 */

executor {
  name = "lsf"
<<<<<<< HEAD
  queueSize = 5000000
=======
  queueSize = 100000
>>>>>>> f23955ea
  perJobMemLimit = true
}

process {
  memory = "8.GB"
  time = { 3.h * task.attempt }
  clusterOptions = ""
  scratch = '/scratch'
}

process.errorStrategy = { task.attempt <= 3 ? 'retry' : 'ignore' }
process.maxRetries = 3

params {
  max_memory = "128.GB"
  mem_per_core = true
  reference_base = "/juno/work/taylorlab/cmopipeline" 
  genome_base = params.genome == 'GRCh37' ? "${reference_base}/mskcc-igenomes/igenomes/Homo_sapiens/GATK/GRCh37" : params.genome == 'GRCh38' ? "${reference_base}/mskcc-igenomes/igenomes/Homo_sapiens/GATK/GRCh38" : " ${reference_base}/mskcc-igenomes/igenomes/smallGRCh37"
}<|MERGE_RESOLUTION|>--- conflicted
+++ resolved
@@ -8,11 +8,7 @@
 
 executor {
   name = "lsf"
-<<<<<<< HEAD
-  queueSize = 5000000
-=======
   queueSize = 100000
->>>>>>> f23955ea
   perJobMemLimit = true
 }
 
