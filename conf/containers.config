--- conflicted
+++ resolved
@@ -67,11 +67,7 @@
   withName:SomaticCombineChannel {
     container = "cmopipeline/bcftools-vt:1.1.0"
   }
-<<<<<<< HEAD
-  withName:SomaticRunVcf2Maf {
-=======
   withName:SomaticAnnotateMaf {
->>>>>>> ff55a87a
     container = "cmopipeline/vcf2maf:vep88_1.1.0"
   }
   withName:DoSnpPileup {
@@ -125,11 +121,7 @@
   withName:GermlineCombineChannel {
     container = "cmopipeline/bcftools-vt:1.1.0"
   }
-<<<<<<< HEAD
-  withName:GermlineRunVcf2Maf {
-=======
   withName:GermlineAnnotateMaf {
->>>>>>> ff55a87a
     container = "cmopipeline/vcf2maf:vep88_1.1.0"
   }
   withName:GermlineMergeDellyAndManta {
