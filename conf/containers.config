/*
 * -------------------------------------------------
 * Nextflow config 
 * -------------------------------------------------
 * Images for every process
 * "docker://" prefix for singularity obsolete in newer NF versions
 * -------------------------------------------------
 */

 process {
  withName:AlignReads {
    container = "cmopipeline/bwa-samtools-gatk4-sambamba-samblaster:latest"
  }
  withName:ConvertSAMtoBAM {
    container = "quay.io/cancercollaboratory/dockstore-tool-samtools-view:1.0"
  }
  withName:SortBAM {
    container = "cmopipeline/bwa-samtools-gatk4-sambamba-samblaster:latest"
  }
  withName:MergeBams {
    container = "cmopipeline/bwa-samtools-gatk4-sambamba-samblaster:latest"
  }
  withName:MarkDuplicates {
    // Actually the -Xmx value should be kept lower,
    // and is set through the markdup_java_options; cf https://github.com/SciLifeLab/Sarek/blob/master/conf/resources.config#L31
    container = "broadinstitute/gatk:latest"
  }
  withName:CreateRecalibrationTable {
    container = "broadinstitute/gatk:latest"
  }
  withName:RecalibrateBam {
    container = "broadinstitute/gatk:latest"
  }
  withName:doSNPPileup {
    container = "cmopipeline/htstools:0.1.1"
  }
  withName:doFacets {
    container = "cmopipeline/facets-suite:1.5.6"
  } 
  withName:dellyCall {
    container = "cmopipeline/delly:v0.8.1"
  }
  withName:dellyFilter {
    container = "cmopipeline/delly:v0.8.1"
  }
  withName:makeSamplesFile {
    container = "ubuntu:latest"
  }
  withName:CreateIntervalBeds {
    container = "broadinstitute/gatk:latest"
  }
  withName:runMutect2 {
    container = "broadinstitute/gatk:latest"
  }
  withName:indexVCF {
    container = "cmopipeline/tabix:latest"
<<<<<<< HEAD
    cpus = { 4 }
    memory = { 32.GB }
=======
>>>>>>> 14b5d659
  }
  withName:runMutect2Filter {
    container = "broadinstitute/gatk:latest"
  }
  withName:runManta {
    container = "cmopipeline/strelka2_manta:latest" 
  }
  withName:runStrelka {
    container = "cmopipeline/strelka2_manta:latest"
  }
  withName:runMsiSensor {
    container = "vanallenlab/msisensor:0.5"
  }
  withName:runLumpyExpress {
    container = "cmopipeline/lumpyexpress:0.3.0"
<<<<<<< HEAD
    cpus = { 4 }
    memory = { 32.GB }
  }
}
=======
  }
}
>>>>>>> 14b5d659
<|MERGE_RESOLUTION|>--- conflicted
+++ resolved
@@ -54,11 +54,6 @@
   }
   withName:indexVCF {
     container = "cmopipeline/tabix:latest"
-<<<<<<< HEAD
-    cpus = { 4 }
-    memory = { 32.GB }
-=======
->>>>>>> 14b5d659
   }
   withName:runMutect2Filter {
     container = "broadinstitute/gatk:latest"
@@ -74,12 +69,5 @@
   }
   withName:runLumpyExpress {
     container = "cmopipeline/lumpyexpress:0.3.0"
-<<<<<<< HEAD
-    cpus = { 4 }
-    memory = { 32.GB }
   }
-}
-=======
-  }
-}
->>>>>>> 14b5d659
+}