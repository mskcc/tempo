--- conflicted
+++ resolved
@@ -46,11 +46,7 @@
     container = "cmopipeline/bcftools-vt:1.2.3"
   }
   withName:SomaticAnnotateMaf {
-<<<<<<< HEAD
-    container = "cmopipeline/vcf2maf:vep88_1.2.5"
-=======
     container = "cmopipeline/vcf2maf:vep88_1.2.7"
->>>>>>> f81a5077
   }
   withName:DoFacets {
     container = "cmopipeline/facets-suite-preview-htstools:0.0.1"
