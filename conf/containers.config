--- conflicted
+++ resolved
@@ -97,13 +97,11 @@
   withName:RunNeoantigen {
     container = "cmopipeline/neoantigen:0.0.2"
   }
-<<<<<<< HEAD
   withName:MetaDataParser {
     container = "cmopipeline/metadataparser:0.1.0"
-=======
+  }
   withName:SomaticAggregate{
     container = "cmopipeline/bcftools-vt:1.1.0"
->>>>>>> 32e7ec4d
   }
 
 //------------------- Germline pipeline containers
@@ -138,11 +136,7 @@
   withName:GermlineRunBcfToolsFilterOnDellyManta {
     container = "cmopipeline/bcftools-vt:1.1.0"
   }
-<<<<<<< HEAD
-
-=======
   withName:GermlineAggregate{
     container = "cmopipeline/bcftools-vt:1.1.0"
   }
->>>>>>> 32e7ec4d
 }