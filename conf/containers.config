/*
 * -------------------------------------------------
 * Nextflow config 
 * -------------------------------------------------
 * Images for every process
 * "docker://" prefix for singularity obsolete in newer NF versions
 * -------------------------------------------------
 */

 process {
  withName:AlignReads {
    container = "cmopipeline/fastp-bwa-samtools:2.0.0"
  }
  withName:MergeBams {
    container = "cmopipeline/bwa-samtools-gatk4-sambamba-samblaster:latest"
  }
  withName:MarkDuplicates {
    // Actually the -Xmx value should be kept lower,
    // and is set through the markdup_java_options; cf https://github.com/SciLifeLab/Sarek/blob/master/conf/resources.config#L31
    container = "broadinstitute/gatk:4.1.0.0"
  }
  withName:CreateRecalibrationTable {
    container = "broadinstitute/gatk:4.1.0.0"
  }
  withName:RecalibrateBam {
    container = "broadinstitute/gatk:4.1.0.0"
  }
  withName:Alfred {
    container = "cmopipeline/alfred:v0.1.17"
  }
  withName:CollectHsMetrics {
    container = "broadinstitute/gatk:4.1.0.0"
  }
  withName:CreateScatteredIntervals {
    container = "broadinstitute/gatk:4.1.0.0"
  }

//------------------- Somatic pipeline containers

  withName:SomaticDellyCall {
    container = "cmopipeline/delly:v0.8.1"
  }
  withName:RunMutect2 {
    container = "broadinstitute/gatk:4.1.0.0"
  }
  withName:SomaticCombineMutect2Vcf {
    container = "cmopipeline/bcftools-vt:1.1.1"
  }
  withName:SomaticRunManta {
    container = "cmopipeline/strelka2_manta:latest" 
  }
  withName:SomaticMergeDellyAndManta {
    container = "cmopipeline/bcftools-vt:1.1.1"
  }
  withName:SomaticRunStrelka2 {
    container = "cmopipeline/strelka2-manta-bcftools-vt:2.0.0"
  }
  withName:SomaticCombineChannel {
    container = "cmopipeline/bcftools-vt:1.1.1"
  }
  withName:SomaticAnnotateMaf {
    container = "cmopipeline/vcf2maf:vep88_1.2.1"
  }
  withName:DoFacets {
    container = "cmopipeline/facets-htstools:2.1.0"
  } 
  withName:RunMsiSensor {
    container = "vanallenlab/msisensor:0.5"
  }
  withName:RunPolysolver {
    container = "sachet/polysolver:v4"
  }
  withName:RunLOHHLA {
    container = "cmopipeline/lohhla:1.0.2"
  } 
  withName:RunConpair {
    container = "cmopipeline/conpair:v0.3.3"
  }
  withName:RunMutationSignatures {
    container = "cmopipeline/mutation-signatures:1.1.0"
  }
  withName:FacetsAnnotation {
    container = "cmopipeline/facets-htstools:2.1.0"
  } 
  withName:RunNeoantigen {
    container = "cmopipeline/neoantigen:0.0.2"
  }
  withName:MetaDataParser {
    container = "cmopipeline/metadataparser:0.2.0"
  }
<<<<<<< HEAD
  withName:SomaticAggregate{
    container = "cmopipeline/bcftools-vt:1.1.1"
=======
  withName:SomaticAggregate {
    container = "cmopipeline/bcftools-vt:1.1.0"
>>>>>>> 94a03e4b
  }

//------------------- Germline pipeline containers

  withName:GermlineDellyCall {
    container = "cmopipeline/delly:v0.8.1"
  }
  withName:GermlineRunHaplotypecaller {
    container = "broadinstitute/gatk:4.1.0.0"
  }
  withName:GermlineCombineHaplotypecallerVcf {
    container = "cmopipeline/bcftools-vt:1.1.1"
  }
  withName:GermlineRunManta {
    container = "cmopipeline/strelka2_manta:latest" 
  }
  withName:GermlineRunStrelka2 {
    container = "cmopipeline/strelka2_manta:latest"
  }
  withName:GermlineCombineChannel {
    container = "cmopipeline/bcftools-vt:1.1.1"
  }
  withName:GermlineAnnotateMaf {
    container = "cmopipeline/vcf2maf:vep88_1.2.1"
  }
  withName:GermlineMergeDellyAndManta {
    container = "cmopipeline/bcftools-vt:1.1.1"
  }
<<<<<<< HEAD
  withName:GermlineRunBcfToolsFilterOnDellyManta {
    container = "cmopipeline/bcftools-vt:1.1.1"
  }
  withName:GermlineAggregate{
    container = "cmopipeline/bcftools-vt:1.1.1"
=======
  withName:GermlineAggregate {
    container = "cmopipeline/bcftools-vt:1.1.0"
>>>>>>> 94a03e4b
  }
}<|MERGE_RESOLUTION|>--- conflicted
+++ resolved
@@ -88,13 +88,8 @@
   withName:MetaDataParser {
     container = "cmopipeline/metadataparser:0.2.0"
   }
-<<<<<<< HEAD
   withName:SomaticAggregate{
     container = "cmopipeline/bcftools-vt:1.1.1"
-=======
-  withName:SomaticAggregate {
-    container = "cmopipeline/bcftools-vt:1.1.0"
->>>>>>> 94a03e4b
   }
 
 //------------------- Germline pipeline containers
@@ -123,15 +118,10 @@
   withName:GermlineMergeDellyAndManta {
     container = "cmopipeline/bcftools-vt:1.1.1"
   }
-<<<<<<< HEAD
   withName:GermlineRunBcfToolsFilterOnDellyManta {
     container = "cmopipeline/bcftools-vt:1.1.1"
   }
   withName:GermlineAggregate{
     container = "cmopipeline/bcftools-vt:1.1.1"
-=======
-  withName:GermlineAggregate {
-    container = "cmopipeline/bcftools-vt:1.1.0"
->>>>>>> 94a03e4b
   }
 }