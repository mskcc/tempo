/*
 * -------------------------------------------------
 * Container config
 * -------------------------------------------------
 * This file defines the docker image used for each process in pipeline.nf
 * -------------------------------------------------
 */

 //------------- Read alignment

 process {
  withName:AlignReads {
    container = "cmopipeline/fastp-bwa-samtools:2.0.0"
  }
  withName:MergeBams {
    container = "cmopipeline/bwa-samtools-gatk4-sambamba-samblaster:latest"
  }
  withName:MarkDuplicates {
    container = "broadinstitute/gatk:4.1.0.0"
  }
  withName:CreateRecalibrationTable {
    container = "broadinstitute/gatk:4.1.0.0"
  }
  withName:RecalibrateBam {
    container = "broadinstitute/gatk:4.1.0.0"
  }
  withName:CreateScatteredIntervals {
    container = "broadinstitute/gatk:4.1.0.0"
  }

//------------------- Somatic pipeline

  withName:SomaticDellyCall {
    container = "cmopipeline/delly-bcftools:0.0.1"
  }
  withName:RunMutect2 {
    container = "broadinstitute/gatk:4.1.0.0"
  }
  withName:SomaticCombineMutect2Vcf {
    container = "cmopipeline/bcftools-vt:1.2.0"
  }
  withName:SomaticRunManta {
    container = "cmopipeline/strelka2_manta:latest"
  }
  withName:SomaticMergeDellyAndManta {
    container = "cmopipeline/bcftools-vt:1.2.0"
  }
  withName:SomaticRunStrelka2 {
    container = "cmopipeline/strelka2-manta-bcftools-vt:2.0.0"
  }
  withName:SomaticCombineChannel {
    container = "cmopipeline/bcftools-vt:1.2.2"
  }
  withName:SomaticAnnotateMaf {
    container = "cmopipeline/vcf2maf:vep88_1.2.3"
  }
  withName:DoFacets {
    container = "cmopipeline/facets-suite-preview-htstools:0.0.1"
  }
  withName:DoFacetsPreviewQC {
    container = "cmopipeline/facets-suite-preview-htstools:0.0.1"
  }
  withName:RunMsiSensor {
    container = "vanallenlab/msisensor:0.5"
  }
  withName:RunPolysolver {
    container = "sachet/polysolver:v4"
  }
  withName:RunLOHHLA {
    container = "cmopipeline/lohhla:1.1.6"
  }
  withName:RunMutationSignatures {
    container = "cmopipeline/temposig:0.2.3"
  }
  withName:SomaticFacetsAnnotation {
    container = "cmopipeline/facets-suite-preview-htstools:0.0.1"
  }
  withName:RunNeoantigen {
    container = "cmopipeline/neoantigen:0.3.2"
  }
  withName:MetaDataParser {
    container = "cmopipeline/metadataparser:0.5.7"
  }


//------------------- Germline pipeline

  withName:GermlineDellyCall {
    container = "cmopipeline/delly-bcftools:0.0.1"
  }
  withName:GermlineRunHaplotypecaller {
    container = "broadinstitute/gatk:4.1.0.0"
  }
  withName:GermlineCombineHaplotypecallerVcf {
    container = "cmopipeline/bcftools-vt:1.1.1"
  }
  withName:GermlineRunManta {
    container = "cmopipeline/strelka2_manta:latest"
  }
  withName:GermlineRunStrelka2 {
    container = "cmopipeline/strelka2_manta:latest"
  }
  withName:GermlineCombineChannel {
    container = "cmopipeline/bcftools-vt:1.2.2"
  }
  withName:GermlineAnnotateMaf {
    container = "cmopipeline/vcf2maf:vep88_1.2.3"
  }
  withName:GermlineFacetsAnnotation {
    container = "cmopipeline/facets-suite-preview-htstools:0.0.1"
  }
  withName:GermlineMergeDellyAndManta {
    container = "cmopipeline/bcftools-vt:1.1.1"
  }



//------------------- Quality Control
  withName:QcPileup {
    container = "cmopipeline/conpair:v0.3.3"
  }
  withName:QcConpair {
    container = "cmopipeline/conpair:v0.3.3"
  }
  withName:QcConpairAll {
    container = "cmopipeline/conpair:v0.3.3"
  }
  withName:QcAlfred {
    container = "cmopipeline/alfred:v0.1.17"
  }
  withName:QcCollectHsMetrics {
    container = "broadinstitute/gatk:4.1.0.0"
  }
  withName:QcQualimap {
    container = "cmopipeline/qualimap:0.0.1"
  }


//------------------- Cohort Aggregation
  withName:SomaticAggregateMaf {
    container = "cmopipeline/bcftools-vt:1.1.1"
  }
  withName:SomaticAggregateNetMHC {
    container = "cmopipeline/bcftools-vt:1.1.1"
  }
  withName:SomaticAggregateFacets {
    container = "cmopipeline/bcftools-vt:1.1.1"
  }
  withName:SomaticAggregateSv {
    container = "cmopipeline/bcftools-vt:1.1.1"
  }
  withName:SomaticAggregateMetadata {
    container = "cmopipeline/bcftools-vt:1.1.1"
  }
  withName:GermlineAggregateMaf {
    container = "cmopipeline/bcftools-vt:1.2.0"
  }
  withName:GermlineAggregateSv {
    container = "cmopipeline/bcftools-vt:1.2.0"
  }
  withName:QcBamAggregate {
    container = "cmopipeline/metadataparser:0.5.7"
  }
  withName:QcConpairAggregate {
    container = "cmopipeline/conpair:v0.3.3"
  }


//-------------------- Multi-Stage Containers
  withLabel:multiqc_process { // SampleRunMultiQC, SomaticRunMultiQC, CohortRunMultiQC
<<<<<<< HEAD
    container = "cmopipeline/multiqc:0.0.10"
  }


  withName:SvABA {
    container = "weischenfeldt/svaba_workflow:1.0.0"
=======
    container = "cmopipeline/multiqc:0.1.1"  
>>>>>>> 67eb9aa8
  }

}<|MERGE_RESOLUTION|>--- conflicted
+++ resolved
@@ -168,16 +168,13 @@
 
 //-------------------- Multi-Stage Containers
   withLabel:multiqc_process { // SampleRunMultiQC, SomaticRunMultiQC, CohortRunMultiQC
-<<<<<<< HEAD
+
     container = "cmopipeline/multiqc:0.0.10"
   }
 
 
   withName:SvABA {
     container = "weischenfeldt/svaba_workflow:1.0.0"
-=======
-    container = "cmopipeline/multiqc:0.1.1"  
->>>>>>> 67eb9aa8
   }
 
 }