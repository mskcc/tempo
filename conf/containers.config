/*
 * -------------------------------------------------
 * Nextflow config 
 * -------------------------------------------------
 * Images for every process
 * "docker://" prefix for singularity obsolete in newer NF versions
 * -------------------------------------------------
 */

 process {
  withName:FastP {
    container = "cmopipeline/fastp:1.0.0"
  }
  withName:AlignReads {
    container = "cmopipeline/bwa-samtools-gatk4-sambamba-samblaster:latest"
  }
  withName:SortBAM {
    container = "cmopipeline/bwa-samtools-gatk4-sambamba-samblaster:latest"
  }
  withName:MergeBams {
    container = "cmopipeline/bwa-samtools-gatk4-sambamba-samblaster:latest"
  }
  withName:MarkDuplicates {
    // Actually the -Xmx value should be kept lower,
    // and is set through the markdup_java_options; cf https://github.com/SciLifeLab/Sarek/blob/master/conf/resources.config#L31
    container = "broadinstitute/gatk:4.1.0.0"
  }
  withName:CreateRecalibrationTable {
    container = "broadinstitute/gatk:4.1.0.0"
  }
  withName:RecalibrateBam {
    container = "broadinstitute/gatk:4.1.0.0"
  }
  withName:Alfred {
    container = "sinisa88/alfred:v0.1.17"
  }
  withName:CreateScatteredIntervals {
    container = "broadinstitute/gatk:4.1.0.0"
  }

//------------------- Somatic pipeline containers

  withName:SomaticDellyCall {
    container = "cmopipeline/delly:v0.8.1"
  }
  withName:SomaticDellyFilter {
    container = "cmopipeline/delly:v0.8.1"
  }
  withName:RunMutect2 {
    container = "broadinstitute/gatk:4.1.0.0"
  }
  withName:RunMutect2Filter {
    container = "broadinstitute/gatk:4.1.0.0"
  }
  withName:SomaticCombineMutect2Vcf {
    container = "cmopipeline/bcftools-vt:1.0.0"
  }
  withName:SomaticRunManta {
    container = "cmopipeline/strelka2_manta:latest" 
  }
  withName:SomaticMergeDellyAndManta {
    container = "cmopipeline/bcftools-vt:1.0.0"
  }
  withName:SomaticRunStrelka2 {
    container = "cmopipeline/strelka2_manta:latest"
  }
  withName:SomaticMergeStrelka2Vcfs {
    container = "cmopipeline/bcftools-vt:1.0.0"
  }
  withName:SomaticCombineChannel {
    container = "cmopipeline/bcftools-vt:1.0.0"
  }
  withName:SomaticRunVcf2Maf {
    container = "cmopipeline/vcf2maf:v1.6.17b"
  }
  withName:DoSnpPileup {
    container = "cmopipeline/htstools:0.1.1"
  }
  withName:DoFacets {
    container = "cmopipeline/facets-suite:1.5.7"
  } 
  withName:RunMsiSensor {
    container = "vanallenlab/msisensor:0.5"
  }
  withName:RunPolysolver {
    container = "sachet/polysolver:v4"
  }
  withName:RunConpair {
    container = "cmopipeline/conpair:v0.3.3"
  }
<<<<<<< HEAD
  withName:RunNetMHCpan {
    container = "guobioinfolab/netmhcpan:latest"
=======
  withName:RunMutationSignatures {
    container = "cmopipeline/mutation-signatures:1.1.0"
  }
  withName:DoMafAnno {
    container = "cmopipeline/facets-suite:1.5.7"
  } 

//------------------- Germline pipeline containers

  withName:GermlineDellyCall {
    container = "cmopipeline/delly:v0.8.1"
  }
  withName:GermlineDellyFilter {
    container = "cmopipeline/delly:v0.8.1"
  }
  withName:GermlineRunHaplotypecaller {
    container = "broadinstitute/gatk:4.1.0.0"
  }
  withName:GermlineCombineHaplotypecallerVcf {
    container = "cmopipeline/bcftools-vt:1.0.0"
  }
  withName:GermlineRunManta {
    container = "cmopipeline/strelka2_manta:latest" 
  }
  withName:GermlineRunStrelka2 {
    container = "cmopipeline/strelka2_manta:latest"
  }
  withName:GermlineCombineChannel {
    container = "cmopipeline/bcftools-vt:1.0.0"
  }
  withName:GermlineRunVcf2Maf {
    container = "cmopipeline/vcf2maf:v1.6.17b"
  }
  withName:GermlineMergeDellyAndManta {
    container = "cmopipeline/bcftools-vt:1.0.0"
  }
  withName:GermlineRunBcfToolsFilterOnDellyManta {
    container = "cmopipeline/bcftools-vt:1.0.0"
>>>>>>> b2baa24d
  }
}<|MERGE_RESOLUTION|>--- conflicted
+++ resolved
@@ -88,16 +88,15 @@
   withName:RunConpair {
     container = "cmopipeline/conpair:v0.3.3"
   }
-<<<<<<< HEAD
-  withName:RunNetMHCpan {
-    container = "guobioinfolab/netmhcpan:latest"
-=======
   withName:RunMutationSignatures {
     container = "cmopipeline/mutation-signatures:1.1.0"
   }
   withName:DoMafAnno {
     container = "cmopipeline/facets-suite:1.5.7"
   } 
+  withName:RunNetMHCpan {
+    container = "guobioinfolab/netmhcpan:latest"
+  }
 
 //------------------- Germline pipeline containers
 
@@ -130,6 +129,5 @@
   }
   withName:GermlineRunBcfToolsFilterOnDellyManta {
     container = "cmopipeline/bcftools-vt:1.0.0"
->>>>>>> b2baa24d
   }
 }