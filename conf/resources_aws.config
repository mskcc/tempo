/*
 * -------------------------------------------------
 * AWS resource config
 * -------------------------------------------------
 * Process resources for AWS (default WES)
 * -------------------------------------------------
 */

//------------- Read alignment

 process {
  withName:AlignReads {
    cpus = { 8 }
    memory = { 96.GB }
  }
  withName:MergeBams {
    cpus = { 2 }
    memory = { 1.GB * task.attempt}
  }
  withName:MarkDuplicates {
    cpus = { 2 }
    memory = { 8.GB }
  }
  withName:CreateRecalibrationTable {
    cpus = { 8 }
    memory = { 24.GB }
  }
  withName:RecalibrateBam {
    cpus = { 8 }
    memory = { 24.GB }
  }
  withName:Alfred {
    cpus = { 1 }
    memory = { 2.GB * task.attempt }
  }
  withName:CollectHsMetrics {
    cpus = { 1 }
    memory = { 2.GB * task.attempt }
  }
  withName:CreateScatteredIntervals {
    cpus = { 1 }
    memory = { 1.GB * task.attempt }
  }
  withName:AggregateBamQc {
    cpus = { 1 }
    memory = { 1.GB * task.attempt }
  }

//------------- Somatic pipeline

  withName:SomaticDellyCall {
    cpus = { 1 }
    memory = { 8.GB * task.attempt }
  }
  withName:RunMutect2 {
    cpus = { 1 }
    memory = { 4.GB * task.attempt }
  }
  withName:SomaticCombineMutect2Vcf {
    cpus = { 1 }
    memory = { 1.GB * task.attempt }
  }
  withName:SomaticRunManta {
    cpus = { 8 }
    memory = { 4.GB * task.attempt }
  }
  withName:SomaticRunStrelka2 {
    cpus = { 8 }
    memory = { 4.GB * task.attempt }
  }
  withName:SomaticCombineChannel {
    cpus = { 1 }
    memory = { 8.GB * task.attempt }
  }
  withName:SomaticAnnotateMaf {
    cpus = { 1 }
    memory = { 8.GB * task.attempt }
  }
  withName:SomaticFacetsAnnotation {
    cpus = { 1 }
    memory = { 1.GB * task.attempt }
  }
  withName:SomaticMergeDellyAndManta {
    cpus = { 1 }
    memory = { 1.GB * task.attempt }
  }
  withName:DoFacets {
    cpus = { 1 }
    memory = { 10.GB * task.attempt }
  }
  withName:RunMsiSensor {
    cpus = { 1 }
    memory = { 2.GB * task.attempt }
  }
  withName:RunPolysolver {
    cpus = { 8 }
    memory = { 4.GB * task.attempt }
  }
  withName:RunLOHHLA {
    cpus = { 1 }
    memory = { 3.GB * task.attempt }
  } 
  withName:RunMutationSignatures {
    cpus = { 1 }
    memory = { 1.GB * task.attempt }
  }
  withName:RunNeoantigen {
    cpus = { 1 }
    memory = { 8.GB * task.attempt }
  }
  withName:MetaDataParser {
    cpus = { 1 }
    memory = { 1.GB * task.attempt }
  }
  withName:SomaticAggregateMaf {
    cpus = { 1 }
    memory = { 1.GB }
  }
  withName:SomaticAggregateNetMHC {
    cpus = { 1 }
    memory = { 1.GB }
  }
  withName:SomaticAggregateFacets {
    cpus = { 1 }
    memory = { 1.GB }
  }
   withName:SomaticAggregateSv {
    cpus = { 1 }
    memory = { 1.GB }
  }
  withName:SomaticAggregateMetadata {
    cpus = { 1 }
    memory = { 1.GB }
  }   

//------------- Germline pipeline

  withName:GermlineDellyCall {
    cpus = { 1 }
<<<<<<< HEAD
    memory = { 8.GB * task.attempt }
=======
    memory = { 4.GB * task.attempt }
>>>>>>> 3aada1ed
  }
  withName:GermlineRunHaplotypecaller {
    cpus = { 2 }
    memory = { 4.GB * task.attempt }
  }
  withName:GermlineCombineHaplotypecallerVcf {
    cpus = { 1 }
    memory = { 1.GB * task.attempt }
  }
  withName:GermlineRunManta {
    cpus = { 8 }
    memory = { 8.GB * task.attempt }
  }
  withName:GermlineRunStrelka2 {
    cpus = { 8 }
    memory = { 1.GB * task.attempt }
  }
  withName:GermlineCombineChannel {
    cpus = { 1 }
    memory = { 4.GB * task.attempt }
  }
  withName:GermlineAnnotateMaf {
    cpus = { 1 }
    memory = { 6.GB * task.attempt }
  }
  withName:GermlineFacetsAnnotation {
    cpus = { 1 }
    memory = { 1.GB * task.attempt }
  }
  withName:GermlineMergeDellyAndManta {
    cpus = { 1 }
    memory = { 1.GB * task.attempt }
  }
  withName:GermlineAggregateMaf {
    cpus = { 1 }
    memory = { 1.GB }
  }
  withName:GermlineAggregateSv {
    cpus = { 1 }
    memory = { 1.GB }
  }

//------------- Quality Control

  withName:QcPileup {
    cpus = { 1 }
    memory = { 2.GB * task.attempt }
  }
  withName:QcConpair {
    cpus = { 1 }
    memory = { 1.GB * task.attempt }
  }
  withName:QcConpairAll {
    cpus = { 1 }
    memory = { 1.GB * task.attempt }
  }
  withName:QcConpairAggregate {
    cpus = { 1 }
    memory = { 1.GB * task.attempt }
  }
}<|MERGE_RESOLUTION|>--- conflicted
+++ resolved
@@ -137,11 +137,7 @@
 
   withName:GermlineDellyCall {
     cpus = { 1 }
-<<<<<<< HEAD
-    memory = { 8.GB * task.attempt }
-=======
-    memory = { 4.GB * task.attempt }
->>>>>>> 3aada1ed
+    memory = { 8.GB * task.attempt }
   }
   withName:GermlineRunHaplotypecaller {
     cpus = { 2 }
