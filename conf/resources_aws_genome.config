--- conflicted
+++ resolved
@@ -105,19 +105,15 @@
     cpus = { 8 }
     memory = { 32.GB * task.attempt }
   }
-<<<<<<< HEAD
   withName:MetaDataParser {
     cpus = { 1 }
     memory = { 8.GB }
   }
-  
-=======
   withName:SomaticAggregate {
     cpus = { 2 }
     memory = { 8.GB * task.attempt }
   }
 
->>>>>>> 32e7ec4d
 //------------- Germline Pipeline
 
   withName:GermlineDellyCall {
@@ -152,12 +148,8 @@
     cpus = { 2 }
     memory = { 8.GB * task.attempt }
   }
-<<<<<<< HEAD
-  
-=======
   withName:GermlineAggregate {
     cpus = { 2 }
     memory = { 8.GB * task.attempt }
   }
->>>>>>> 32e7ec4d
 }