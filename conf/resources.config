/*
 * -------------------------------------------------
 * Nextflow config
 * -------------------------------------------------
 * Images for every process
 * "docker://" prefix for singularity obsolete in newer NF versions
 * -------------------------------------------------
 */

 process {
  withName:AlignReads {
    cpus = { 2 }
    memory = { 6.GB }
  }
  withName:MergeBams {
    cpus = { 2 }
    memory = { 6.GB }
  }
  withName:MarkDuplicates {
    // Actually the -Xmx value should be kept lower,
    // and is set through the markdup_java_options; cf https://github.com/SciLifeLab/Sarek/blob/master/conf/resources.config#L31
    cpus = { 2 }
    memory = { 6.GB }
  }
  withName:CreateRecalibrationTable {
    cpus = { 2 }
    memory = { 6.GB }
  }
  withName:RecalibrateBam {
    cpus = { 2 }
    memory = { 6.GB }
  }
  withName:Alfred {
    cpus = { 2 }
    memory = { 6.GB }
  }
  withName:CreateScatteredIntervals {
    cpus = { 2 }
    memory = { 6.GB }
  }

//------------- Somatic Pipeline

  withName:SomaticDellyCall {
    cpus = { 2 }
    memory = { 6.GB }
  }
  withName:RunMutect2 {
    cpus = { 2 }
    memory = { 6.GB }
  }
  withName:SomaticCombineMutect2Vcf {
    cpus = { 2 }
    memory = { 6.GB }
  }
  withName:SomaticRunManta {
    cpus = { 2 }
    memory = { 6.GB }
  }
  withName:SomaticRunStrelka2{
    cpus = { 2 }
    memory = { 6.GB }
  }
  withName:SomaticCombineChannel{
    cpus = { 2 }
    memory = { 6.GB }
  }
  withName:SomaticAnnotateMaf {
    cpus = { 2 }
    memory = { 6.GB }
  }
  withName:SomaticMergeDellyAndManta {
    cpus = { 2 }
    memory = { 6.GB }
  }
  withName:DoFacets {
    cpus = { 2 }
    memory = { 6.GB }
  }
  withName:RunMsiSensor {
    cpus = { 2 }
    memory = { 6.GB }
  }
  withName:RunPolysolver {
    cpus = { 2 }
    memory = { 6.GB }
  }
  withName:RunLOHHLA {
    cpus = { 4 }
    memory = { 8.GB }
  } 
  withName:RunConpair {
    cpus = { 2 }
    memory = { 6.GB }
  }
  withName:RunMutationSignatures {
    cpus = { 2 }
    memory = { 6.GB }
  }
  withName:DoMafAnno {
    cpus = { 2 }
    memory = { 6.GB }
  }
  withName:RunNeoantigen {
    cpus = { 2 }
    memory = { 6.GB }
  }
  withName:SomaticAggregate {
    cpus = { 2 }
    memory = { 6.GB }
  }

//------------- Germline Pipeline

  withName:GermlineDellyCall {
    cpus = { 2 }
    memory = { 6.GB }
  }
  withName:GermlineRunHaplotypecaller { 
    cpus = { 2 }
    memory = { 6.GB }
  }
  withName:GermlineCombineHaplotypecallerVcf {
    cpus = { 2 }
    memory = { 6.GB }
  }
  withName:GermlineRunManta {
    cpus = { 2 }
    memory = { 6.GB }
  }
  withName:GermlineRunStrelka2 {
    cpus = { 2 }
    memory = { 6.GB }
  }
  withName:GermlineCombineChannel {
    cpus = { 2 }
    memory = { 6.GB }
  }
  withName:GermlineAnnotateMaf {
    cpus = { 2 }
    memory = { 6.GB }
  }
  withName:GermlineMergeDellyAndManta {
    cpus = { 2 }
    memory = { 6.GB }
  }
<<<<<<< HEAD
  withName:RunNetMHCpan {
    cpus = { 2 }
    memory = { 6.GB }
  }
  withName:GermlineAggregate {
    cpus = { 2 }
    memory = { 6.GB }
  }
=======
>>>>>>> 245b85ab
}<|MERGE_RESOLUTION|>--- conflicted
+++ resolved
@@ -144,15 +144,8 @@
     cpus = { 2 }
     memory = { 6.GB }
   }
-<<<<<<< HEAD
-  withName:RunNetMHCpan {
-    cpus = { 2 }
-    memory = { 6.GB }
-  }
   withName:GermlineAggregate {
     cpus = { 2 }
     memory = { 6.GB }
   }
-=======
->>>>>>> 245b85ab
 }