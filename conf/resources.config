/*
 * -------------------------------------------------
 * Nextflow config
 * -------------------------------------------------
 * Images for every process
 * "docker://" prefix for singularity obsolete in newer NF versions
 * -------------------------------------------------
 */

 process {
  withName:AlignReads {
    cpus = { 2 }
    memory = { 6.GB }
  }
  withName:MergeBams {
    cpus = { 2 }
    memory = { 6.GB }
  }
  withName:MarkDuplicates {
    // Actually the -Xmx value should be kept lower,
    // and is set through the markdup_java_options; cf https://github.com/SciLifeLab/Sarek/blob/master/conf/resources.config#L31
    cpus = { 2 }
    memory = { 6.GB }
  }
  withName:CreateRecalibrationTable {
    cpus = { 2 }
    memory = { 6.GB }
  }
  withName:RecalibrateBam {
    cpus = { 2 }
    memory = { 6.GB }
  }
  withName:Alfred {
    cpus = { 2 }
    memory = { 6.GB }
  }
  withName:CreateScatteredIntervals {
    cpus = { 2 }
    memory = { 6.GB }
  }

//------------- Somatic Pipeline

  withName:SomaticDellyCall {
    cpus = { 2 }
    memory = { 6.GB }
  }
  withName:RunMutect2 {
    cpus = { 2 }
    memory = { 6.GB }
  }
  withName:SomaticCombineMutect2Vcf {
    cpus = { 2 }
    memory = { 6.GB }
  }
  withName:SomaticRunManta {
    cpus = { 2 }
    memory = { 6.GB }
  }
  withName:SomaticRunStrelka2{
    cpus = { 2 }
    memory = { 6.GB }
  }
  withName:SomaticCombineChannel{
    cpus = { 2 }
    memory = { 6.GB }
  }
  withName:SomaticAnnotateMaf {
    cpus = { 2 }
    memory = { 6.GB }
  }
  withName:SomaticMergeDellyAndManta {
    cpus = { 2 }
    memory = { 6.GB }
  }
  withName:DoFacets {
    cpus = { 2 }
    memory = { 6.GB }
  }
  withName:RunMsiSensor {
    cpus = { 2 }
    memory = { 6.GB }
  }
  withName:RunPolysolver {
    cpus = { 2 }
    memory = { 6.GB }
  }
  withName:RunLOHHLA {
    cpus = { 4 }
    memory = { 8.GB }
  } 
  withName:RunConpair {
    cpus = { 2 }
    memory = { 6.GB }
  }
  withName:RunMutationSignatures {
    cpus = { 2 }
    memory = { 6.GB }
  }
  withName:DoMafAnno {
    cpus = { 2 }
    memory = { 6.GB }
  }
  withName:RunNeoantigen {
    cpus = { 2 }
    memory = { 6.GB }
  }
<<<<<<< HEAD
  withName:MetaDataParser {
    cpus = { 1 }
    memory = { 8.GB }
  }
  
=======
  withName:SomaticAggregate {
    cpus = { 2 }
    memory = { 6.GB }
  }

>>>>>>> 32e7ec4d
//------------- Germline Pipeline

  withName:GermlineDellyCall {
    cpus = { 2 }
    memory = { 6.GB }
  }
  withName:GermlineRunHaplotypecaller { 
    cpus = { 2 }
    memory = { 6.GB }
  }
  withName:GermlineCombineHaplotypecallerVcf {
    cpus = { 2 }
    memory = { 6.GB }
  }
  withName:GermlineRunManta {
    cpus = { 2 }
    memory = { 6.GB }
  }
  withName:GermlineRunStrelka2 {
    cpus = { 2 }
    memory = { 6.GB }
  }
  withName:GermlineCombineChannel {
    cpus = { 2 }
    memory = { 6.GB }
  }
  withName:GermlineAnnotateMaf {
    cpus = { 2 }
    memory = { 6.GB }
  }
  withName:GermlineMergeDellyAndManta {
    cpus = { 2 }
    memory = { 6.GB }
  }
<<<<<<< HEAD
=======
  withName:GermlineAggregate {
    cpus = { 2 }
    memory = { 6.GB }
  }
>>>>>>> 32e7ec4d
}<|MERGE_RESOLUTION|>--- conflicted
+++ resolved
@@ -105,19 +105,15 @@
     cpus = { 2 }
     memory = { 6.GB }
   }
-<<<<<<< HEAD
   withName:MetaDataParser {
     cpus = { 1 }
     memory = { 8.GB }
   }
-  
-=======
   withName:SomaticAggregate {
     cpus = { 2 }
     memory = { 6.GB }
   }
-
->>>>>>> 32e7ec4d
+  
 //------------- Germline Pipeline
 
   withName:GermlineDellyCall {
@@ -152,11 +148,8 @@
     cpus = { 2 }
     memory = { 6.GB }
   }
-<<<<<<< HEAD
-=======
   withName:GermlineAggregate {
     cpus = { 2 }
     memory = { 6.GB }
   }
->>>>>>> 32e7ec4d
 }