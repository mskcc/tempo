/*
 * -------------------------------------------------
 * Juno resource config
 * -------------------------------------------------
 * Process resources for Juno
 * -------------------------------------------------
 */

//------------- Read alignment

 process {
  withName:AlignReads {
    cpus = { 8 }
    memory = { 12.GB }
  }
  withName:MergeBams {
    cpus = { 2 }
    memory = { 1.GB * task.attempt }
  }
  withName:MarkDuplicates {
    cpus = { 2 }
    memory = { 4.GB }
  }
  withName:CreateRecalibrationTable {
    cpus = { 4 }
    memory = { 6.GB * task.attempt }
  }
  withName:RecalibrateBam {
    cpus = { 4 }
    memory = { 6.GB * task.attempt }
  }
  withName:Alfred {
    cpus = { 1 }
    memory = { 2.GB * task.attempt }
  }
  withName:CollectHsMetrics {
    cpus = { 1 }
    memory = { 2.GB * task.attempt }
  }
  withName:CreateScatteredIntervals {
    cpus = { 1 }
    memory = { 1.GB * task.attempt }
  }
  withName:AggregateBamQc {
    cpus = { 1 }
    memory = { 1.GB * task.attempt }
  }

//------------- Somatic pipeline

  withName:SomaticDellyCall {
    cpus = { 1 }
    memory = { 4.GB * task.attempt }
    time = { 3.h * task.attempt }
  }
  withName:RunMutect2 {
    cpus = { 1 }
    memory = { 4.GB * task.attempt }
    time = { 3.h * task.attempt }
  }
  withName:SomaticCombineMutect2Vcf {
    cpus = { 1 }
    memory = { 1.GB * task.attempt }
  }
  withName:SomaticRunManta {
    cpus = { 6 }
    memory = { 1.GB * task.attempt }
    time = { 3.h * task.attempt }
  }
  withName:SomaticRunStrelka2 {
    cpus = { 8 }
    memory = { 1.GB * task.attempt }
    time = { 3.h * task.attempt }
  }
  withName:SomaticCombineChannel {
    cpus = { 1 }
    memory = { 4.GB * task.attempt }
  }
  withName:SomaticAnnotateMaf {
    cpus = { 1 }
    memory = { 4.GB * task.attempt }
  }
  withName:SomaticMergeDellyAndManta {
    cpus = { 1 }
    memory = { 1.GB * task.attempt }
  }
  withName:DoFacets {
    cpus = { 1 }
    memory = { 10.GB * task.attempt }
  }
  withName:RunMsiSensor {
    cpus = { 1 }
    memory = { 1.GB * task.attempt }
    time = { 3.h * task.attempt }
  }
  withName:RunPolysolver {
    cpus = { 8 }
    memory = { 1.GB * task.attempt }
    time = { 3.h * task.attempt }
  }
  withName:RunLOHHLA {
    cpus = { 1 }
    memory = { 3.GB * task.attempt }
    time = { 3.h * task.attempt }
  } 
  withName:RunMutationSignatures {
    cpus = { 1 }
    memory = { 1.GB * task.attempt }
  }
  withName:SomaticFacetsAnnotation {
    cpus = { 1 }
    memory = { 1.GB * task.attempt }
  }
  withName:RunNeoantigen {
    cpus = { 1 }
    memory = { 8.GB * task.attempt }
    time = { 3.h * task.attempt }
  }
  withName:MetaDataParser {
    cpus = { 1 }
    memory = { 1.GB * task.attempt }
  }
<<<<<<< HEAD
  withName:SomaticAggregate {
    cpus = { 1 }
    memory = { 1.GB * task.attempt }
=======
  withName:SomaticAggregateMaf {
    cpus = { 1 }
    memory = { 1.GB * task.attempt }
  }
  withName:SomaticAggregateNetMHC {
    cpus = { 1 }
    memory = { 1.GB * task.attempt}
  }
  withName:SomaticAggregateFacets {
    cpus = { 1 }
    memory = { 1.GB * task.attempt}
>>>>>>> cc263e90
  }
   withName:SomaticAggregateSv {
    cpus = { 1 }
    memory = { 1.GB * task.attempt}
  }
  withName:SomaticAggregateMetadata {
    cpus = { 1 }
    memory = { 1.GB * task.attempt}
  }   

//------------- Germline pipeline

  withName:GermlineDellyCall {
    cpus = { 1 }
    memory = { 3.GB * task.attempt }
  }
  withName:GermlineRunHaplotypecaller {
    cpus = { 2 }
    memory = { 2.GB * task.attempt }
  }
  withName:GermlineCombineHaplotypecallerVcf {
    cpus = { 1 }
    memory = { 1.GB * task.attempt }
  }
  withName:GermlineRunManta {
    cpus = { 8 }
    memory = { 1.GB * task.attempt }
  }
  withName:GermlineRunStrelka2 {
    cpus = { 8 }
    memory = { 1.GB * task.attempt }
  }
  withName:GermlineCombineChannel {
    cpus = { 1 }
    memory = { 4.GB * task.attempt }
  }
  withName:GermlineAnnotateMaf {
    cpus = { 1 }
    memory = { 6.GB * task.attempt }
  }
  withName:GermlineFacetsAnnotation {
    cpus = { 1 }
    memory = { 1.GB * task.attempt }
  }
  withName:GermlineMergeDellyAndManta {
    cpus = { 1 }
    memory = { 1.GB * task.attempt }
  }
<<<<<<< HEAD
  withName:GermlineAggregate {
=======
  withName:GermlineAggregateMaf {
    cpus = { 1 }
    memory = { 1.GB * task.attempt }
  }
  withName:GermlineAggregateSv {
>>>>>>> cc263e90
    cpus = { 1 }
    memory = { 1.GB * task.attempt }
  }

//------------- Quality Control

  withName:QcPileup {
    cpus = { 1 }
    memory = { 2.GB * task.attempt }
  }
  withName:QcConpair {
    cpus = { 1 }
    memory = { 1.GB * task.attempt }
  }
  withName:QcConpairAll {
    cpus = { 1 }
    memory = { 1.GB * task.attempt }
  }
  withName:QcConpairAggregate {
    cpus = { 1 }
    memory = { 1.GB * task.attempt }
  }
}<|MERGE_RESOLUTION|>--- conflicted
+++ resolved
@@ -120,11 +120,6 @@
     cpus = { 1 }
     memory = { 1.GB * task.attempt }
   }
-<<<<<<< HEAD
-  withName:SomaticAggregate {
-    cpus = { 1 }
-    memory = { 1.GB * task.attempt }
-=======
   withName:SomaticAggregateMaf {
     cpus = { 1 }
     memory = { 1.GB * task.attempt }
@@ -136,7 +131,6 @@
   withName:SomaticAggregateFacets {
     cpus = { 1 }
     memory = { 1.GB * task.attempt}
->>>>>>> cc263e90
   }
    withName:SomaticAggregateSv {
     cpus = { 1 }
@@ -185,15 +179,11 @@
     cpus = { 1 }
     memory = { 1.GB * task.attempt }
   }
-<<<<<<< HEAD
-  withName:GermlineAggregate {
-=======
   withName:GermlineAggregateMaf {
     cpus = { 1 }
     memory = { 1.GB * task.attempt }
   }
   withName:GermlineAggregateSv {
->>>>>>> cc263e90
     cpus = { 1 }
     memory = { 1.GB * task.attempt }
   }
