--- conflicted
+++ resolved
@@ -48,11 +48,7 @@
   }
   withName:CreateScatteredIntervals {
     cpus = { 4 }
-<<<<<<< HEAD
     memory = { 4.GB * task.attempt }
-=======
-    memory = { 4.MB }
->>>>>>> e8efd393
   }
 
 //------------- Somatic Pipeline
@@ -64,7 +60,6 @@
   }
   withName:SomaticDellyFilter {
     cpus = { 1 }
-<<<<<<< HEAD
     memory = { 4.GB * task.attempt }
   }
   withName:RunMutect2 {
@@ -79,21 +74,6 @@
   withName:SomaticCombineMutect2Vcf {
     cpus = { 4 }
     memory = { 4.GB * task.attempt }
-=======
-    memory = { 4.MB }
-  }
-  withName:RunMutect2 {
-    cpus = { 4 }
-    memory = { 4.MB }
-  }
-  withName:RunMutect2Filter {
-    cpus = { 4 }
-    memory = { 4.MB }
-  }
-  withName:SomaticCombineMutect2Vcf {
-    cpus = { 4 }
-    memory = { 4.MB }
->>>>>>> e8efd393
   }
   withName:SomaticRunManta {
     cpus = { 8 }
@@ -102,11 +82,7 @@
   }
   withName:SomaticRunStrelka2{
     cpus = { 8 }
-<<<<<<< HEAD
     memory = { 1.GB * task.attempt }
-=======
-    memory = { 1.MB }
->>>>>>> e8efd393
   }
   withName:SomaticMergeStrelka2Vcfs {
     cpus = { 1 }
@@ -114,7 +90,6 @@
   }
   withName:SomaticCombineChannel{
     cpus = { 4 }
-<<<<<<< HEAD
     memory = { 4.GB * task.attempt }
   }
   withName:SomaticRunVcf2Maf {
@@ -161,68 +136,13 @@
     memory = { 4.GB * task.attempt }
   }
   withName:GermlineRunManta {
-=======
-    memory = { 4.MB }
-  }
-  withName:SomaticRunVcf2Maf {
-    cpus = { 4 }
-    memory = { 4.MB }
-  }
-  withName:DoSnpPileup {
-    cpus = { 1 }
-    memory = { 1.MB }
-  }
-  withName:DoFacets {
-    cpus = { 8 }
-    memory = { 4.MB }
-  }
-  withName:RunMsiSensor {
-    cpus = { 4 }
-    memory = { 4.MB }
-  }
-  withName:RunHlaPolysolver {
-    cpus = { 4 }
-    memory = { 1.MB }
-  }
-  withName:RunConpair {
-    cpus = { 4 }
-    memory = { 2.MB }
-  }
-
-//------------- Germline Pipeline
-
-  withName:GermlineDellyCall {
-    cpus = { 1 }
-    memory = { 4.MB }
-  }
-  withName:GermlineDellyFilter {
-    cpus = { 1 }
-    memory = { 4.MB }
-  }
-  withName:GermlineRunHaplotypecaller { 
->>>>>>> e8efd393
     cpus = { 8 }
     memory = { 1.GB * task.attempt }
   }
-<<<<<<< HEAD
   withName:GermlineRunStrelka2 {
     cpus = { 8 }
     memory = { 1.GB * task.attempt }
   }
-=======
-  withName:GermlineCombineHaplotypecallerVcf {
-    cpus = { 2 }
-    memory = { 4.MB }
-  }
-  withName:GermlineRunManta {
-    cpus = { 8 }
-    memory = { 1.MB }
-  }
-  withName:GermlineRunStrelka2 {
-    cpus = { 8 }
-    memory = { 1.MB }
-  }
->>>>>>> e8efd393
   withName:GermlineCombineChannel {
     cpus = { 4 }
     memory = { 4.GB * task.attempt }
@@ -233,11 +153,7 @@
   }
   withName:GermlineMergeDellyAndManta {
     cpus = { 2 }
-<<<<<<< HEAD
     memory = { 4.GB * task.attempt }
-=======
-    memory = { 4.MB }
->>>>>>> e8efd393
   }
   withName:GermlineRunBcfToolsFilterOnDellyManta {
     cpus = { 4 }
