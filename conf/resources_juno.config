--- conflicted
+++ resolved
@@ -103,13 +103,6 @@
     memory = { 2.GB * task.attempt }
     time = { 3.h * task.attempt }
   } 
-<<<<<<< HEAD
-  withName:RunConpair {
-    cpus = { 1 }
-    memory = { 2.GB * task.attempt }
-  }
-=======
->>>>>>> bae11f35
   withName:RunMutationSignatures {
     cpus = { 1 }
     memory = { 1.GB * task.attempt }
