--- conflicted
+++ resolved
@@ -141,13 +141,8 @@
     memory = { 1.MB * task.attempt }
   }
   withName:GermlineRunVcf2Maf {
-<<<<<<< HEAD
     cpus = { 1 }
     memory = { 16.MB * task.attempt }
-=======
-    cpus = { 10 }
-    memory = { 4.MB * task.attempt }
->>>>>>> c768f315
   }
   withName:GermlineMergeDellyAndManta {
     cpus = { 1 }
