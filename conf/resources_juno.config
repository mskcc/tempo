/*
 * -------------------------------------------------
 * Nextflow config
 * -------------------------------------------------
 * Images for every process
 * "docker://" prefix for singularity obsolete in newer NF versions
 * -------------------------------------------------
 */

 process {
  withName:AlignReads {
    cpus = { 8 }
    memory = { 8.MB * task.attempt }
  }
  withName:SortBAM {
    cpus = { 8 }
    memory = { 8.MB * task.attempt }
  }
  withName:MergeBams {
    cpus = { 8 }
    memory = { 1.MB * task.attempt }
  }
  withName:MarkDuplicates {
    // Actually the -Xmx value should be kept lower,
    // and is set through the markdup_java_options; cf https://github.com/SciLifeLab/Sarek/blob/master/conf/resources.config#L31
    cpus = { 8 }
    memory = { 1.MB * task.attempt }
    time = { 6.h * task.attempt }
  }
  withName:CreateRecalibrationTable {
    cpus = { 4 }
    memory = { 2.MB * task.attempt }
    time = { 6.h * task.attempt }
  }
  withName:RecalibrateBam {
    cpus = { 4 }
    memory = { 1.MB * task.attempt }
    time = { 6.h * task.attempt }
  }
  withName:Alfred {
    cpus = { 1 }
    memory = { 2.MB * task.attempt }
    time = { 6.h * task.attempt }
  }
  withName:CreateScatteredIntervals {
    cpus = { 4 }
    memory = { 4.MB * task.attempt }
  }

//------------- Somatic Pipeline

  withName:SomaticDellyCall {
    cpus = { 1 }
    memory = { 8.MB * task.attempt }
  }
  withName:RunMutect2 {
    cpus = { 4 }
    memory = { 1.MB * task.attempt }
  }
  withName:SomaticCombineMutect2Vcf {
    cpus = { 1 }
    memory = { 4.MB * task.attempt }
  }
  withName:SomaticRunManta {
    cpus = { 8 }
    memory = { 1.MB * task.attempt }
  }
  withName:SomaticRunStrelka2{
    cpus = { 8 }
    memory = { 1.MB * task.attempt }
  }
  withName:SomaticCombineChannel{
    cpus = { 1 }
    memory = { 4.MB * task.attempt }
  }
  withName:SomaticAnnotateMaf {
    cpus = { 4 }
    memory = { 8.MB * task.attempt }
  }
  withName:SomaticMergeDellyAndManta {
    cpus = { 1 }
    memory = { 1.MB * task.attempt }
  }
  withName:DoFacets {
    cpus = { 8 }
    memory = { 1.MB * task.attempt }
  }
  withName:RunMsiSensor {
    cpus = { 4 }
    memory = { 1.MB * task.attempt }
  }
  withName:RunPolysolver {
    cpus = { 8 }
    memory = { 2.MB * task.attempt }
  }
  withName:RunLOHHLA {
    cpus = { 4 }
    memory = { 8.MB * task.attempt }
  } 
  withName:RunConpair {
    cpus = { 4 }
    memory = { 2.MB * task.attempt }
  }
  withName:RunMutationSignatures {
    cpus = { 4 }
    memory = { 1.MB * task.attempt }
  }
  withName:DoMafAnno {
    cpus = { 8 }
    memory = { 1.MB * task.attempt }
  }
  withName:RunNeoantigen {
    cpus = { 8 }
    memory = { 4.MB * task.attempt }
  }

//------------- Germline Pipeline

  withName:GermlineDellyCall {
    cpus = { 1 }
    memory = { 4.MB * task.attempt }
  }
  withName:GermlineRunHaplotypecaller {
    cpus = { 8 }
    memory = { 1.MB * task.attempt }
  }
  withName:GermlineCombineHaplotypecallerVcf {
    cpus = { 1 }
    memory = { 1.MB * task.attempt }
  }
  withName:GermlineRunManta {
    cpus = { 8 }
    memory = { 1.MB * task.attempt }
  }
  withName:GermlineRunStrelka2 {
    cpus = { 8 }
    memory = { 1.MB * task.attempt }
  }
  withName:GermlineCombineChannel {
    cpus = { 1 }
    memory = { 4.MB * task.attempt }
  }
<<<<<<< HEAD
  withName:GermlineRunVcf2Maf {
    cpus = { 1 }
    memory = { 16.MB * task.attempt }
=======
  withName:GermlineAnnotateMaf {
    cpus = { 10 }
    memory = { 4.MB * task.attempt }
>>>>>>> 0dcc0777
  }
  withName:GermlineMergeDellyAndManta {
    cpus = { 1 }
    memory = { 1.MB * task.attempt }
  }
}<|MERGE_RESOLUTION|>--- conflicted
+++ resolved
@@ -140,15 +140,9 @@
     cpus = { 1 }
     memory = { 4.MB * task.attempt }
   }
-<<<<<<< HEAD
-  withName:GermlineRunVcf2Maf {
-    cpus = { 1 }
-    memory = { 16.MB * task.attempt }
-=======
   withName:GermlineAnnotateMaf {
-    cpus = { 10 }
+    cpus = { 4 }
     memory = { 4.MB * task.attempt }
->>>>>>> 0dcc0777
   }
   withName:GermlineMergeDellyAndManta {
     cpus = { 1 }
