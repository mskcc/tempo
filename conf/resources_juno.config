/*
 * -------------------------------------------------
 * Nextflow config
 * -------------------------------------------------
 * Images for every process
 * "docker://" prefix for singularity obsolete in newer NF versions
 * -------------------------------------------------
 */

 process {
  withName:AlignReads {
    cpus = { 8 }
    memory = { 8.MB * task.attempt }
  }
  withName:MergeBams {
    cpus = { 8 }
    memory = { 1.MB * task.attempt }
  }
  withName:MarkDuplicates {
    // Actually the -Xmx value should be kept lower,
    // and is set through the markdup_java_options; cf https://github.com/SciLifeLab/Sarek/blob/master/conf/resources.config#L31
    cpus = { 8 }
    memory = { 1.MB * task.attempt }
    time = { 6.h * task.attempt }
  }
  withName:CreateRecalibrationTable {
    cpus = { 4 }
    memory = { 4.MB * task.attempt }
    time = { 32.h * task.attempt }
  }
  withName:RecalibrateBam {
    cpus = { 4 }
    memory = { 1.MB * task.attempt }
    time = { 32.h * task.attempt }
  }
  withName:Alfred {
    cpus = { 1 }
    memory = { 2.MB * task.attempt }
    time = { 6.h * task.attempt }
  }
  withName:CreateScatteredIntervals {
    cpus = { 4 }
    memory = { 4.MB * task.attempt }
  }

//------------- Somatic Pipeline

  withName:SomaticDellyCall {
    cpus = { 1 }
    memory = { 4.MB * task.attempt }
    time = { 6.h * task.attempt }
  }
  withName:RunMutect2 {
    cpus = { 4 }
    memory = { 4.MB * task.attempt }
    time = { 6.h * task.attempt }
  }
  withName:SomaticCombineMutect2Vcf {
    cpus = { 4 }
    memory = { 4.MB * task.attempt }
  }
  withName:SomaticRunManta {
    cpus = { 8 }
    memory = { 1.MB * task.attempt }
    time = { 6.h * task.attempt }
  }
  withName:SomaticRunStrelka2{
    cpus = { 8 }
    memory = { 1.MB * task.attempt }
  }
  withName:SomaticCombineChannel{
    cpus = { 4 }
    memory = { 4.MB * task.attempt }
  }
  withName:SomaticAnnotateMaf {
    cpus = { 4 }
    memory = { 4.MB * task.attempt }
  }
  withName:SomaticMergeDellyAndManta {
    cpus = { 2 }
    memory = { 4.MB * task.attempt }
  }
  withName:DoFacets {
    cpus = { 8 }
    memory = { 4.MB * task.attempt }
  }
  withName:RunMsiSensor {
    cpus = { 4 }
    memory = { 4.MB * task.attempt }
  }
  withName:RunPolysolver {
    cpus = { 4 }
    memory = { 1.MB * task.attempt }
  }
  withName:RunLOHHLA {
    cpus = { 4 }
    memory = { 8.MB * task.attempt }
  } 
  withName:RunConpair {
    cpus = { 4 }
    memory = { 2.MB * task.attempt }
  }
  withName:RunMutationSignatures {
    cpus = { 4 }
    memory = { 2.MB * task.attempt }
  }
  withName:DoMafAnno {
    cpus = { 8 }
    memory = { 4.MB * task.attempt }
  }
  withName:RunNeoantigen {
    cpus = { 8 }
    memory = { 4.MB * task.attempt }
  }
<<<<<<< HEAD
  withName:MetaDataParser {
    cpus = { 1 }
    memory = { 8.MB * task.attempt }
  }
  
=======
  withName:SomaticAggregate {
    cpus = { 2 }
    memory = { 4.MB * task.attempt }
  }

>>>>>>> 32e7ec4d
//------------- Germline Pipeline

  withName:GermlineDellyCall {
    cpus = { 1 }
    memory = { 4.MB * task.attempt }
  }
  withName:GermlineRunHaplotypecaller {
    cpus = { 8 }
    memory = { 4.MB * task.attempt }
  }
  withName:GermlineCombineHaplotypecallerVcf {
    cpus = { 2 }
    memory = { 4.MB * task.attempt }
  }
  withName:GermlineRunManta {
    cpus = { 8 }
    memory = { 1.MB * task.attempt }
  }
  withName:GermlineRunStrelka2 {
    cpus = { 8 }
    memory = { 1.MB * task.attempt }
  }
  withName:GermlineCombineChannel {
    cpus = { 4 }
    memory = { 4.MB * task.attempt }
  }
  withName:GermlineAnnotateMaf {
    cpus = { 10 }
    memory = { 4.MB * task.attempt }
  }
  withName:GermlineMergeDellyAndManta {
    cpus = { 2 }
    memory = { 4.MB * task.attempt }
  }
  withName:GermlineAggregate {
    cpus = { 2 }
    memory = { 4.MB * task.attempt }
  }
}<|MERGE_RESOLUTION|>--- conflicted
+++ resolved
@@ -112,19 +112,15 @@
     cpus = { 8 }
     memory = { 4.MB * task.attempt }
   }
-<<<<<<< HEAD
   withName:MetaDataParser {
     cpus = { 1 }
     memory = { 8.MB * task.attempt }
   }
-  
-=======
   withName:SomaticAggregate {
     cpus = { 2 }
     memory = { 4.MB * task.attempt }
   }
 
->>>>>>> 32e7ec4d
 //------------- Germline Pipeline
 
   withName:GermlineDellyCall {
