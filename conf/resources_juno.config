/*
 * -------------------------------------------------
 * Nextflow config
 * -------------------------------------------------
 * Images for every process
 * "docker://" prefix for singularity obsolete in newer NF versions
 * -------------------------------------------------
 */

 process {
  withName:FastP {
    cpus = { 2 }
    memory = { 1.MB * task.attempt }
  }
  withName:AlignReads {
    cpus = { 8 }
    memory = { 1.MB * task.attempt }
  }
  withName:SortBAM {
    cpus = { 8 }
    memory = { 8.MB * task.attempt }
  }
  withName:MergeBams {
    cpus = { 8 }
    memory = { 1.MB * task.attempt }
  }
  withName:MarkDuplicates {
    // Actually the -Xmx value should be kept lower,
    // and is set through the markdup_java_options; cf https://github.com/SciLifeLab/Sarek/blob/master/conf/resources.config#L31
    cpus = { 8 }
    memory = { 1.MB * task.attempt }
    time = { 6.h * task.attempt }
  }
  withName:CreateRecalibrationTable {
    cpus = { 4 }
    memory = { 4.MB * task.attempt }
    time = { 32.h * task.attempt }
  }
  withName:RecalibrateBam {
    cpus = { 4 }
    memory = { 1.MB * task.attempt }
    time = { 32.h * task.attempt }
  }
  withName:Alfred {
    cpus = { 1 }
    memory = { 2.MB * task.attempt }
    time = { 6.h * task.attempt }
  }
  withName:CreateScatteredIntervals {
    cpus = { 4 }
    memory = { 4.MB * task.attempt }
  }

//------------- Somatic Pipeline

  withName:SomaticDellyCall {
    cpus = { 1 }
    memory = { 4.MB * task.attempt }
    time = { 6.h * task.attempt }
  }
  withName:SomaticDellyFilter {
    cpus = { 1 }
    memory = { 4.MB * task.attempt }
  }
  withName:RunMutect2 {
    cpus = { 4 }
    memory = { 4.MB * task.attempt }
    time = { 6.h * task.attempt }
  }
  withName:RunMutect2Filter {
    cpus = { 4 }
    memory = { 4.MB * task.attempt }
  }
  withName:SomaticCombineMutect2Vcf {
    cpus = { 4 }
    memory = { 4.MB * task.attempt }
  }
  withName:SomaticRunManta {
    cpus = { 8 }
    memory = { 1.MB * task.attempt }
    time = { 6.h * task.attempt }
  }
  withName:SomaticRunStrelka2{
    cpus = { 8 }
    memory = { 1.MB * task.attempt }
  }
  withName:SomaticMergeStrelka2Vcfs {
    cpus = { 1 }
    memory = { 1.MB * task.attempt }
  }
  withName:SomaticCombineChannel{
    cpus = { 4 }
    memory = { 4.MB * task.attempt }
  }
  withName:SomaticRunVcf2Maf {
    cpus = { 4 }
    memory = { 4.MB * task.attempt }
  }
  withName:DoSnpPileup {
    cpus = { 1 }
    memory = { 1.MB * task.attempt }
  }
  withName:DoFacets {
    cpus = { 8 }
    memory = { 4.MB * task.attempt }
  }
  withName:RunMsiSensor {
    cpus = { 4 }
    memory = { 4.MB * task.attempt }
  }
  withName:RunPolysolver {
    cpus = { 4 }
    memory = { 1.MB * task.attempt }
  }
  withName:RunConpair {
    cpus = { 4 }
    memory = { 2.MB * task.attempt }
  }
  withName:RunMutationSignatures {
    cpus = { 4 }
    memory = { 2.MB * task.attempt }
  }
  withName:DoMafAnno {
    cpus = { 8 }
    memory = { 4.MB * task.attempt }
  }

//------------- Germline Pipeline

  withName:GermlineDellyCall {
    cpus = { 1 }
    memory = { 4.MB * task.attempt }
  }
  withName:GermlineDellyFilter {
    cpus = { 1 }
    memory = { 4.MB * task.attempt }
  }
  withName:GermlineRunHaplotypecaller {
    cpus = { 8 }
    memory = { 4.MB * task.attempt }
  }
  withName:GermlineCombineHaplotypecallerVcf {
    cpus = { 2 }
    memory = { 4.MB * task.attempt }
  }
  withName:GermlineRunManta {
    cpus = { 8 }
    memory = { 1.MB * task.attempt }
  }
  withName:GermlineRunStrelka2 {
    cpus = { 8 }
    memory = { 1.MB * task.attempt }
  }
  withName:GermlineCombineChannel {
    cpus = { 4 }
    memory = { 4.MB * task.attempt }
  }
  withName:GermlineRunVcf2Maf {
    cpus = { 4 }
    memory = { 4.MB * task.attempt }
  }
  withName:GermlineMergeDellyAndManta {
    cpus = { 2 }
    memory = { 4.MB * task.attempt }
  }
  withName:GermlineRunBcfToolsFilterOnDellyManta {
    cpus = { 4 }
    memory = { 4.MB * task.attempt }
  }
<<<<<<< HEAD
  withName:RunNetMHCPan {
    cpus = { 4 }
    memory = { 1.MB }
  }
}
=======
}
>>>>>>> b2baa24d
<|MERGE_RESOLUTION|>--- conflicted
+++ resolved
@@ -167,12 +167,8 @@
     cpus = { 4 }
     memory = { 4.MB * task.attempt }
   }
-<<<<<<< HEAD
   withName:RunNetMHCPan {
     cpus = { 4 }
     memory = { 1.MB }
   }
-}
-=======
-}
->>>>>>> b2baa24d
+}