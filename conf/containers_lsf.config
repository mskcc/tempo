/*
 * -------------------------------------------------
 * Nextflow config 
 * -------------------------------------------------
 * Images for every process
 * "docker://" prefix for singularity obsolete in newer NF versions
 * -------------------------------------------------
 */

 process {
  withName:AlignReads {
    container = "quay.io/collaboratory/dockstore-tool-bwa-mem:1.0"
    cpus = { 4 }
    memory = { 8.MB } 
  }
  withName:ConvertSAMtoBAM {
    container = "quay.io/cancercollaboratory/dockstore-tool-samtools-view:1.0"
    cpus = { 4 }
    memory = { 8.MB } 
  }
  withName:SortBAM {
    container = "quay.io/cancercollaboratory/dockstore-tool-samtools-sort:1.0"
    cpus = { 4 }
    memory = { 8.MB } 
  }
  withName:MarkDuplicates {
    // Actually the -Xmx value should be kept lower,
    // and is set through the markdup_java_options; cf https://github.com/SciLifeLab/Sarek/blob/master/conf/resources.config#L31
    container = "broadinstitute/gatk:latest"
    cpus = { 4 }
    memory = { 8.MB }
  }
  withName:CreateRecalibrationTable {
    container = "broadinstitute/gatk:latest"
    cpus = { 4 }
    memory = { 8.MB }
  }
  withName:RecalibrateBam {
    container = "broadinstitute/gatk:latest"
    cpus = { 4 }
    memory = { 8.MB } 
  }
  withName:doSNPPileup {
    container = "cmopipeline/htstools:0.1.1"
    cpus = { 4 }
    memory = { 8.MB } 
  }
  withName:doFacets {
    container = "cmopipeline/facets-suite:1.5.6"
<<<<<<< HEAD
    cpus = { 4}
    memory = { 8.MB * task.attempt}
    // time = { 10.h * task.attempt}
  } 
  withName:dellyCall {
    container = "cmopipeline/delly:v0.8.1"
    cpus = { 4}
    memory = { 8.MB * task.attempt}
    // time = { 10.h * task.attempt}
  }
  withName:dellyFilter {
    container = "cmopipeline/delly:v0.8.1"
    cpus = { 4}
    memory = { 8.MB * task.attempt}
    // time = { 10.h * task.attempt}
  }
  withName:makeSamplesFile {
    container = "ubuntu:latest"
    cpus = { 4}
    memory = { 8.MB * task.attempt}
    // time = { 10.h * task.attempt}
  }
  withName:runMutect2 {
    container = "broadinstitute/gatk:latest"
    memory = { 8.MB * task.attempt}
    cpus = { 4 }
  }
  withName:runManta {
    container = "cmopipeline/strelka2_manta:latest"
    memory = { 8.MB * task.attempt}
    cpus = { 4 }
  }
  withName:runStrelka {
    container = "cmopipeline/strelka2_manta:latest"
    memory = { 8.MB * task.attempt}
    cpus = { 4 }
=======
    cpus = { 4 }
    memory = { 8.MB } 
>>>>>>> 3e288808
  }
}
<|MERGE_RESOLUTION|>--- conflicted
+++ resolved
@@ -47,46 +47,37 @@
   }
   withName:doFacets {
     container = "cmopipeline/facets-suite:1.5.6"
-<<<<<<< HEAD
-    cpus = { 4}
-    memory = { 8.MB * task.attempt}
-    // time = { 10.h * task.attempt}
+    cpus = { 4 }
+    memory = { 8.MB }
   } 
   withName:dellyCall {
     container = "cmopipeline/delly:v0.8.1"
-    cpus = { 4}
-    memory = { 8.MB * task.attempt}
-    // time = { 10.h * task.attempt}
+    cpus = { 4 } 
+    memory = { 8.MB } 
   }
   withName:dellyFilter {
     container = "cmopipeline/delly:v0.8.1"
     cpus = { 4}
-    memory = { 8.MB * task.attempt}
-    // time = { 10.h * task.attempt}
+    memory = { 8.MB }
   }
   withName:makeSamplesFile {
     container = "ubuntu:latest"
     cpus = { 4}
-    memory = { 8.MB * task.attempt}
-    // time = { 10.h * task.attempt}
+    memory = { 8.MB } 
   }
   withName:runMutect2 {
     container = "broadinstitute/gatk:latest"
-    memory = { 8.MB * task.attempt}
     cpus = { 4 }
+    memory = { 8.MB }
   }
   withName:runManta {
     container = "cmopipeline/strelka2_manta:latest"
-    memory = { 8.MB * task.attempt}
     cpus = { 4 }
+    memory = { 8.MB }
   }
   withName:runStrelka {
     container = "cmopipeline/strelka2_manta:latest"
-    memory = { 8.MB * task.attempt}
     cpus = { 4 }
-=======
-    cpus = { 4 }
-    memory = { 8.MB } 
->>>>>>> 3e288808
+    memory = { 8.MB }
   }
 }
