--- conflicted
+++ resolved
@@ -8,12 +8,6 @@
 
 * __EBS Volumes__: [Amazon Elastic Block Store (Amazon EBS)](https://docs.aws.amazon.com/AWSEC2/latest/UserGuide/AmazonEBS.html) is the storage volumes used for EC2 instances for computation. 
 
-<<<<<<< HEAD
-* __AWS Batch__: [Amazon Batch](https://aws.amazon.com/batch/) dynamically provisions the optimal quantity and type of compute resources necessary for analysis. You can read this [blog](https://aws.amazon.com/blogs/compute/building-high-throughput-genomics-batch-workflows-on-aws-introduction-part-1-of-4/) for more informations related to using AWS Batch for running Genomics Workflows.
+* __AWS Batch__: [Amazon Batch](https://aws.amazon.com/batch/) dynamically provisions the optimal quantity and type of compute resources (both Spot or On-Demand) necessary for analysis. You can read this [blog post](https://aws.amazon.com/blogs/compute/building-high-throughput-genomics-batch-workflows-on-aws-introduction-part-1-of-4/) for more informations related to using AWS Batch for running Genomics Workflows.
 
 * __EBS Autoscaling__: [Autoscalling EBS](https://docs.opendata.aws/genomics-workflows/core-env/create-custom-compute-resources/) EC2 instances have a running process which monitors disk usage and add more EBS volumes on the fly to expand the free space based on the capacity threshold.
-=======
-* __AWS Batch__: [AWS Batch](https://aws.amazon.com/batch/) is a relatively new feature for AWS customers which schedules and executes batch computing workloads. It works as a relatively simple job scheduler used by HPC clusters (e.g. SGE or LSF), using both EC2 instances and Spot instances.
-
-* __EBS Autoscaling__: Feature which allows ncrease volume size, adjust performance, or change the volume type while the volume is in use, e.g. the disk size will increase automatically while processes are running. 
->>>>>>> 4f023d31
