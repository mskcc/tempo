///EDITED

/*
 * -------------------------------------------------
 * EDITED Nextflow config file for Sarek
 * -------------------------------------------------
 * Default config options for all environments.
 * Cluster-specific config options should be saved
 * in the configuration folder and imported under a
 * profile name here.
 *
 */

manifest {
  author = 'we did'
  description = 'WES & WGS pipeline'
  homePage = 'https://github.com/mskcc/vaporware'
  mainScript = 'pipeline.nf'
  name = 'vaporware'
  nextflowVersion = '>=19.07.0'
  version = '0.21.0'
}

params {
  outDir = "${PWD}"     // Path to output directory, default PWD
  sample =  "test_samples.tsv"   // sample TSV file
  genome = 'GRCh37'     // Default reference genome is GRCh38
  // path to reference files subdirectory
  verbose = false        // Enable for more verbose information, default false
  test = false          // boolean Not testing by default
  markdup_java_options = '"-Xms4000m -Xmx7g"' //Established values for markDuplicate memory consumption
  // see https://github.com/SciLifeLab/Sarek/blob/master/conf/base.config
  singleCPUMem  = 7.GB  // for processes that are using more memory but a single CPU only
  publishDirMode = 'link' // publishDir mode is 'link' by default
  tools = 'delly,facets,mutect2,manta,strelka2,msisensor,haplotypecaller,polysolver,mutsig,neoantigen,lohhla,pileup,conpair,conpairall'
  assayType = "exome" // either 'exome' or 'genome'; default exome
  somatic = false
  germline = false
  debug = false
  outname = 'make_bam_output.tsv'
  publishAll = false
  mapping = false
  pairing = false
  bam_pairing = false
}

// Run profiles are specified with "-profile" at the command line
profiles {

    docker {
        includeConfig "conf/docker.config"
        includeConfig "conf/containers.config"
        includeConfig "conf/resources.config"
        includeConfig "conf/references.config"
    }

    singularity {
        includeConfig "conf/singularity.config"
        includeConfig "conf/containers.config"
        includeConfig "conf/resources.config"
        includeConfig "conf/references.config"
    }

    juno {
        includeConfig "conf/juno.config"
        includeConfig "conf/singularity.config"
        includeConfig "conf/containers.config"
        includeConfig "conf/references.config"

        if(params.assayType == "exome") {
            includeConfig "conf/exome.config"
            includeConfig "conf/resources_juno.config"
        }
        if(params.assayType == "genome") {
            includeConfig "conf/genome.config"
            includeConfig "conf/resources_juno_genome.config"
        }
    }

    awsbatch { 
        includeConfig "conf/awsbatch.config"
        includeConfig "conf/docker.config"
        includeConfig "conf/containers.config"
        includeConfig "conf/resources_aws.config"
        includeConfig "conf/references.config"

        if(params.assayType == "exome") {
            includeConfig "conf/exome.config"
            includeConfig "conf/resources_aws.config"
        }
        if(params.assayType == "genome") {
            includeConfig "conf/genome.config"
            includeConfig "conf/resources_aws_genome.config"
        }
    }

    test_singularity {
        includeConfig "conf/juno.config"
        includeConfig "conf/singularity.config"
        includeConfig "conf/containers.config"
        includeConfig "conf/resources.config"
        includeConfig "conf/references.config"
<<<<<<< HEAD

=======
  
>>>>>>> f23955ea
        if(params.assayType == "exome") {
            includeConfig "conf/exome.config"
        }
        if(params.assayType == "genome") {
            includeConfig "conf/genome.config"
        }
    }

    test {
        includeConfig "conf/test.config"
        includeConfig "conf/docker.config"
        includeConfig "conf/containers.config"
        includeConfig "conf/resources.config"
        includeConfig "conf/references.config"
        if(params.assayType == "exome") {
            includeConfig "conf/exome.config"
        }
        if(params.assayType == "genome") {
            includeConfig "conf/genome.config"
        }
    }
}

trace {
    enabled = true
    file = 'trace.txt'
    fields = 'task_id,hash,native_id,process,tag,name,status,exit,module,container,cpus,time,disk,memory,attempt,submit,start,complete,duration,realtime,queue,%cpu,%mem,rss,vmem,peak_rss,peak_vmem,rchar,wchar,syscr,syscw,read_bytes,write_bytes'
}

timeline {
    enabled = true
    file = 'timeline.html'
}

report {
    enabled = true
    file = 'report.html'
}

dag {
    enabled = false
    file = 'dag.pdf'
}<|MERGE_RESOLUTION|>--- conflicted
+++ resolved
@@ -100,11 +100,7 @@
         includeConfig "conf/containers.config"
         includeConfig "conf/resources.config"
         includeConfig "conf/references.config"
-<<<<<<< HEAD
 
-=======
-  
->>>>>>> f23955ea
         if(params.assayType == "exome") {
             includeConfig "conf/exome.config"
         }
