--- conflicted
+++ resolved
@@ -27,12 +27,8 @@
   markdup_java_options = '"-Xms4000m -Xmx7g"' // Established values for markDuplicate memory consumption
   // see https://github.com/SciLifeLab/Sarek/blob/master/conf/base.config
   publishDirMode = 'link' // publishDir mode is hard 'link' by default
-<<<<<<< HEAD
   tools = 'lohhla,delly,facets,mutect2,manta,strelka2,msisensor,haplotypecaller,polysolver,mutsig,neoantigen,pileup,conpair,hrdetect'
-=======
-  tools = 'lohhla,delly,facets,mutect2,manta,strelka2,msisensor,haplotypecaller,polysolver,mutsig,neoantigen,pileup,conpair'
   workflows = 'snv,sv,mutsig,lohhla,facets,qc,msisensor'
->>>>>>> 8b6bf290
   assayType = "exome" // either 'exome' or 'genome'; default exome
   somatic = false
   germline = false
@@ -50,9 +46,7 @@
   chunkSizeLimit = 0 // set > 0 to tune number of lines read from mapping, bamMapping or aggregate
   anonymizeFQ = false
   cosmic = 'v3'
-<<<<<<< HEAD
   ascatAlleleCount = ["GRCh37","smallGRCh37","GRCh38"].contains(params.genome) ? 48 : 1
-=======
   snvWF = false
   svWF = false
   mutsigWF = false
@@ -63,7 +57,6 @@
   sampleQCWF = false
   samplePairingQCWF = false
   msiWF = false
->>>>>>> 8b6bf290
 }
 
 // Run profiles are specified with "-profile" at the command line
