--- conflicted
+++ resolved
@@ -239,23 +239,18 @@
 
 Tool name `mutect2` runs process `runMutect2`.
 
-<<<<<<< HEAD
 Tool name `msisensor` runs process `runMsiSensor`.
 
-Example run of only `delly`, `manta, `strelka2`:
-=======
 Example run of only `delly`, `manta, `strelka2` on lsf:
->>>>>>> de83b701
 ```
 nextflow run somatic.nf --sample test_inputs/lsf/test_somatic.tsv -profile lsf_juno --outDir $PWD --tools delly, manta, strelka2
 ```
 
-<<<<<<< HEAD
 Input File columns:
 `"sequenceType  idTumor   idNormal    bamTumor    bamNormal   baiTumor    baiNormal"`
 
 Outputs:
-They are found in `${params.outDir}/VariantCalling/<tool_name>`
+They are found in `${params.outDir}/VariantCalling/${idTumor}_${idNormal}/<tool_name>`
 
 Variables used in pipeline:
 
@@ -271,9 +266,6 @@
 
 `bamNormal`: normal bam
 
-
-=======
->>>>>>> de83b701
 #### `delly` -- SV Caller 
 
 https://github.com/dellytools/delly
