--- conflicted
+++ resolved
@@ -14,7 +14,6 @@
     "test_aggregate_from_result": {
         "command": ["./nextflow", "run", "dsl2.nf", "-profile", "test", "--aggregate", "tests/cohort.tsv"],
         "checks": [{"type": "checkNumberOfLines", "filename": "test-data/test_result/cohort_level/cohort1/sample_data.txt", "num_lines": 2}, {"type": "checkExitCode", "expected": 0}]
-<<<<<<< HEAD
     },
 
     "test_pipeline_nf_full": {
@@ -32,8 +31,5 @@
     "test_pipeline_nf_aggregate_from_result": {
         "command": ["./nextflow", "run", "pipeline.nf", "-profile", "test", "--aggregate", "tests/cohort.tsv"],
         "checks": [{"type": "checkNumberOfLines", "filename": "test-data/test_result/cohort_level/cohort1/sample_data.txt", "num_lines": 2}, {"type": "checkExitCode", "expected": 0}]
-=======
->>>>>>> 4ccafe4c
     }
-
 }