--- conflicted
+++ resolved
@@ -27,29 +27,6 @@
 targetsMap   = loadTargetReferences()
 
 //Sub-workflow Includes
-<<<<<<< HEAD
-include { validate_wf }          from './modules/workflows/WorkflowControls/validate_wf'         addParams(referenceMap: referenceMap, targetsMap: targetsMap)
-include { alignment_wf }         from './modules/workflows/WorkflowControls/alignment_wf'        addParams(referenceMap: referenceMap, targetsMap: targetsMap)
-include { manta_wf }             from './modules/workflows/WorkflowControls/manta_wf'            addParams(referenceMap: referenceMap, targetsMap: targetsMap)
-include { msiSensor_wf }         from './modules/workflows/WorkflowControls/msiSensor_wf'        addParams(referenceMap: referenceMap, targetsMap: targetsMap)
-include { mutSig_wf }            from './modules/workflows/WorkflowControls/mutSig_wf' 
-include { mdParse_wf }           from './modules/workflows/WorkflowControls/mdParse_wf' 
-include { loh_wf }               from './modules/workflows/WorkflowControls/loh_wf'              addParams(referenceMap: referenceMap, targetsMap: targetsMap)
-include { facets_wf }            from './modules/workflows/WorkflowControls/facets_wf'           addParams(referenceMap: referenceMap, targetsMap: targetsMap)
-include { sv_wf }                from './modules/workflows/WorkflowControls/sv_wf'               addParams(referenceMap: referenceMap, targetsMap: targetsMap)
-include { snv_wf }               from './modules/workflows/WorkflowControls/snv_wf'              addParams(referenceMap: referenceMap, targetsMap: targetsMap)
-include { sampleQC_wf }          from './modules/workflows/WorkflowControls/sampleQC_wf'         addParams(referenceMap: referenceMap, targetsMap: targetsMap, multiqcWesConfig: multiqcWesConfig, multiqcWgsConfig: multiqcWgsConfig, multiqcTempoLogo: multiqcTempoLogo)
-include { samplePairingQC_wf }   from './modules/workflows/WorkflowControls/samplePairingQC_wf'  addParams(referenceMap: referenceMap, targetsMap: targetsMap)
-include { somaticMultiQC_wf }    from './modules/workflows/WorkflowControls/somaticMultiQC_wf'   addParams(multiqcWesConfig: multiqcWesConfig, multiqcWgsConfig: multiqcWgsConfig, multiqcTempoLogo: multiqcTempoLogo)
-include { scatter_wf }           from './modules/workflows/WorkflowControls/scatter_wf'          addParams(referenceMap: referenceMap, targetsMap: targetsMap)
-include { germlineSNV_wf }       from './modules/workflows/WorkflowControls/germlineSNV_wf'      addParams(referenceMap: referenceMap, targetsMap: targetsMap)
-include { germlineSV_wf }        from './modules/workflows/WorkflowControls/germlineSV_wf'       addParams(referenceMap: referenceMap, targetsMap: targetsMap)
-include { PairTumorNormal }      from './modules/workflows/WorkflowControls/PairTumorNormal' 
-include { aggregateFromResult }    from './modules/workflows/Aggregate/AggregateFromResult'
-include { aggregateFromProcess } from './modules/workflows/Aggregate/AggregateFromProcess'
-include { hrdetect_wf }          from './modules/workflows/WorkflowControls/hrdetect_wf'
-include { ascat_wf }             from './modules/workflows/WorkflowControls/ascat_wf'            addParams(referenceMap: referenceMap)
-=======
 include { validate_wf }          from './modules/subworkflow/validate_wf'         addParams(referenceMap: referenceMap, targetsMap: targetsMap)
 include { alignment_wf }         from './modules/subworkflow/alignment_wf'        addParams(referenceMap: referenceMap, targetsMap: targetsMap)
 include { manta_wf }             from './modules/subworkflow/manta_wf'            addParams(referenceMap: referenceMap, targetsMap: targetsMap)
@@ -58,7 +35,7 @@
 include { mdParse_wf }           from './modules/subworkflow/mdParse_wf'
 include { loh_wf }               from './modules/subworkflow/loh_wf'              addParams(referenceMap: referenceMap, targetsMap: targetsMap)
 include { facets_wf }            from './modules/subworkflow/facets_wf'           addParams(referenceMap: referenceMap, targetsMap: targetsMap)
-include { sv_wf }                from './modules/subworkflow/sv_wf'               addParams(referenceMap: referenceMap, targetsMap: targetsMap)
+include { sv_wf }                from './modules/subworkflow/sv_wf_new'               addParams(referenceMap: referenceMap, targetsMap: targetsMap)
 include { snv_wf }               from './modules/subworkflow/snv_wf'              addParams(referenceMap: referenceMap, targetsMap: targetsMap)
 include { sampleQC_wf }          from './modules/subworkflow/sampleQC_wf'         addParams(referenceMap: referenceMap, targetsMap: targetsMap, multiqcWesConfig: multiqcWesConfig, multiqcWgsConfig: multiqcWgsConfig, multiqcTempoLogo: multiqcTempoLogo)
 include { samplePairingQC_wf }   from './modules/subworkflow/samplePairingQC_wf'  addParams(referenceMap: referenceMap, targetsMap: targetsMap)
@@ -69,7 +46,8 @@
 include { PairTumorNormal }      from './modules/subworkflow/PairTumorNormal'
 include { aggregateFromResult }  from './modules/subworkflow/AggregateFromResult'
 include { aggregateFromProcess } from './modules/subworkflow/AggregateFromProcess'
->>>>>>> 3fac146d
+include { hrdetect_wf }          from './modules/subworkflow/hrdetect_wf'
+include { ascat_wf }             from './modules/subworkflow/ascat_wf'            addParams(referenceMap: referenceMap)
 
 aggregateParamIsFile = !(runAggregate instanceof Boolean)
 // check if --aggregate is a file
@@ -226,7 +204,7 @@
         	ascat_wf(bamFiles)
         	hrdetect_wf(ascat_wf.out.ascatCNV, snv_wf.out.mafFile, sv_wf.out.dellyMantaCombinedBedpe)
 	} else {
-		hrdetect_wf(facets_wf.out.FacetsCNV4HrDetect, snv_wf.out.mafFile, sv_wf.out.dellyMantaCombinedBedpe)
+		hrdetect_wf(facets_wf.out.FacetsCNV4HrDetectFiltered, snv_wf.out.mafFile, sv_wf.out.dellyMantaCombinedBedpe)
 	}
       }
     }
