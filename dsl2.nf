#!/usr/bin/env nextflow
nextflow.enable.dsl = 2

if (!(workflow.profile in ['juno', 'awsbatch', 'docker', 'singularity', 'test_singularity', 'test'])) {
  println 'ERROR: You need to set -profile (values: juno, awsbatch, docker, singularity)'
  exit 1
}

// User-set runtime parameters
outDir           = file(params.outDir).toAbsolutePath()
outname          = params.outname
runAggregate     = params.aggregate
runConpairAll    = false
wallTimeExitCode = params.wallTimeExitCode ? params.wallTimeExitCode.split(',').collect { it.trim().toLowerCase() } : []
multiqcWesConfig = workflow.projectDir + '/lib/multiqc_config/exome_multiqc_config.yaml'
multiqcWgsConfig = workflow.projectDir + '/lib/multiqc_config/wgs_multiqc_config.yaml'
multiqcTempoLogo = workflow.projectDir + '/docs/tempoLogo.png'
limitInputLines  = 0
chunkSizeLimit   = params.chunkSizeLimit

//Utility Includes
include { defineReferenceMap; loadTargetReferences } from './modules/local/define_maps'
include { touchInputs; watchMapping; watchBamMapping; watchPairing; watchAggregateWithPath; watchAggregate } from './modules/local/watch_inputs'

pairingQc    = params.pairing
referenceMap = defineReferenceMap()
targetsMap   = loadTargetReferences()

//Sub-workflow Includes
include { validate_wf }          from './modules/workflows/WorkflowControls/validate_wf'         addParams(referenceMap: referenceMap, targetsMap: targetsMap)
include { alignment_wf }         from './modules/workflows/WorkflowControls/alignment_wf'        addParams(referenceMap: referenceMap, targetsMap: targetsMap)
include { manta_wf }             from './modules/workflows/WorkflowControls/manta_wf'            addParams(referenceMap: referenceMap, targetsMap: targetsMap)
include { msiSensor_wf }         from './modules/workflows/WorkflowControls/msiSensor_wf'        addParams(referenceMap: referenceMap, targetsMap: targetsMap)
include { mutSig_wf }            from './modules/workflows/WorkflowControls/mutSig_wf' 
include { mdParse_wf }           from './modules/workflows/WorkflowControls/mdParse_wf' 
include { loh_wf }               from './modules/workflows/WorkflowControls/loh_wf'              addParams(referenceMap: referenceMap, targetsMap: targetsMap)
include { facets_wf }            from './modules/workflows/WorkflowControls/facets_wf'           addParams(referenceMap: referenceMap, targetsMap: targetsMap)
include { sv_wf }                from './modules/workflows/WorkflowControls/sv_wf'               addParams(referenceMap: referenceMap, targetsMap: targetsMap)
include { snv_wf }               from './modules/workflows/WorkflowControls/snv_wf'              addParams(referenceMap: referenceMap, targetsMap: targetsMap)
include { sampleQC_wf }          from './modules/workflows/WorkflowControls/sampleQC_wf'         addParams(referenceMap: referenceMap, targetsMap: targetsMap, multiqcWesConfig: multiqcWesConfig, multiqcWgsConfig: multiqcWgsConfig, multiqcTempoLogo: multiqcTempoLogo)
include { samplePairingQC_wf }   from './modules/workflows/WorkflowControls/samplePairingQC_wf'  addParams(referenceMap: referenceMap, targetsMap: targetsMap)
include { somaticMultiQC_wf }    from './modules/workflows/WorkflowControls/somaticMultiQC_wf'   addParams(multiqcWesConfig: multiqcWesConfig, multiqcWgsConfig: multiqcWgsConfig, multiqcTempoLogo: multiqcTempoLogo)
include { scatter_wf }           from './modules/workflows/WorkflowControls/scatter_wf'          addParams(referenceMap: referenceMap, targetsMap: targetsMap)
include { germlineSNV_wf }       from './modules/workflows/WorkflowControls/germlineSNV_wf'      addParams(referenceMap: referenceMap, targetsMap: targetsMap)
include { germlineSV_wf }        from './modules/workflows/WorkflowControls/germlineSV_wf'       addParams(referenceMap: referenceMap, targetsMap: targetsMap)
include { PairTumorNormal }      from './modules/workflows/WorkflowControls/PairTumorNormal' 
include { aggregateFromFile }    from './modules/workflows/Aggregate/AggregateFromFile'
include { aggregateFromProcess } from './modules/workflows/Aggregate/AggregateFromProcess'
<<<<<<< HEAD
include { hrdetect_wf;
          ascat_wf }             from './modules/workflows/WorkflowControls/hrdetect_wf'
=======
include { hrdetect_wf }          from './modules/workflows/WorkflowControls/hrdetect_wf'
include { ascat_wf }             from './modules/workflows/WorkflowControls/ascat_wf'
>>>>>>> 132b2f7b

aggregateParamIsFile = !(runAggregate instanceof Boolean)
// check if --aggregate is a file

WFs = params.workflows instanceof Boolean ? '' : params.workflows

WFs = WFs.split(',').collect{it.trim().toLowerCase()}.unique()

WFs = (!params.mapping && !params.bamMapping && aggregateParamIsFile) ? ['snv','sv','mutsig','germSNV','germSV','lohhla','facets','qc','msisensor'] : WFs

workflow {
  //Set flags for when each pipeline is required to run.
  doWF_align           = (params.mapping) ? true : false
  doWF_manta           = ['snv', 'sv', 'mutsig'].any(it -> it in WFs) ? true : false
  doWF_scatter         = ['snv', 'sv', 'mutsig', 'germsnv'].any(it -> it in WFs) ? true : false
  doWF_germSNV         = 'germsnv' in WFs ? true : false
  doWF_germSV          = 'germsv' in WFs ? true : false
  doWF_facets          = ['lohhla', 'facets', 'snv', 'mutsig', 'germsnv'].any(it -> it in WFs) ? true : false
  doWF_SV              = 'sv' in WFs ? true : false
  doWF_loh             = ['lohhla', 'snv', 'mutsig'].any(it -> it in WFs) ? true : false
  doWF_SNV             = ['snv', 'mutsig'].any(it -> it in WFs) ? true : false ? true : false
  doWF_QC	       = 'qc' in WFs ? true : false
  doWF_msiSensor       = 'msisensor' in WFs ? true : false
  doWF_mutSig          = 'mutsig' in WFs ? true : false
  doWF_mdParse         = (doWF_manta && doWF_scatter && doWF_facets && doWF_loh && doWF_SNV && doWF_msiSensor && doWF_mutSig) ? true : false

  doWF_AggregateFromFileOnly = false
  doWF_AggregateFromProcessOnly = false

  if (!params.pairing && WFs != ['qc'] && WFs != ['']){
      println "ERROR: Certain workflows cannot be performed without pairing information."
      println "\tProvide a --pairing [tsv], or disable other sub-workflows to proceed."
      exit 1
  }

  if (params.bamMapping && WFs == ['']){
      println "ERROR: No sub-workflows to run.."
      println "\tPlease provide sub-workflows using --workflow parameters."
      exit 1
  }

  if(params.pairing && !params.mapping && !params.bamMapping){
    println "ERROR: When --pairing [tsv], --mapping/--bamMapping [tsv] must be provided."
    exit 1
  }

  if (!params.mapping && !params.bamMapping) {
      if (aggregateParamIsFile) { doWF_AggregateFromFileOnly = true }
      else {
        println 'ERROR: (--mapping/-bamMapping [tsv]) or (--mapping/--bamMapping [tsv] & --pairing [tsv] ) or (--aggregate [tsv]) need to be provided, otherwise nothing to be run.'
        exit 1
      }
  }
  else if (WFs == [''] && runAggregate) {
        println 'ERROR: No provided sub-workflows enabled to aggregate. Remove --aggregate or add sub-workflows"'
        exit 1
  }
  else{
      doWF_AggregateFromProcessOnly = runAggregate ? true : false
  }

  if (doWF_AggregateFromFileOnly){
    aggregateFromFile(runAggregate, multiqcWesConfig, multiqcWgsConfig, multiqcTempoLogo)
  }
  else{
    //Begin executing modules for the run.
    validate_wf()
    inputMapping = validate_wf.out.inputMapping
    inputPairing = validate_wf.out.inputPairing

    if (doWF_align)
    {
      alignment_wf(inputMapping)
    }

    //Handle input bams as coming originally from bams, or from an alignment this run.
    if (params.bamMapping) {
      inputBam = inputMapping
      if (doWF_QC){
        inputMapping.map{idSample, target, bam, bai ->
          [ idSample,target, bam.getParent() ]
        }.set{ locateFastP4MultiQC }

        locateFastP4MultiQC.map{ idSample,target, bamFolder -> 
          [idSample, file(bamFolder + "/fastp/*json")]
        }.set{ fastPJson }
      } 
    }
    else
    {
      inputBam = alignment_wf.out.RunBQSR_bamsBQSR
      fastPJson = alignment_wf.out.fastPJson
    }

    //Generate several channels for tumor/normal pairing required for downstream processes.
    if (params.pairing) {
      PairTumorNormal(inputBam, inputPairing)
      bamFiles   = PairTumorNormal.out.bamFiles
      bams       = PairTumorNormal.out.bams
      bamsNormal = PairTumorNormal.out.bamsNormal
      bamsTumor  = PairTumorNormal.out.bamsTumor
    } 

    if(doWF_manta)
    {
      manta_wf(bamFiles)
    }

    if(doWF_scatter)
    {
      scatter_wf()
    }

    if(doWF_germSV)
    {
      germlineSV_wf(bams)
    }

    if(doWF_facets)
    {
      facets_wf(bamFiles)
    }

    if(doWF_germSNV)
    {
      germlineSNV_wf(bams, bamsTumor, scatter_wf.out.mergedIList, facets_wf.out.facetsForMafAnno)
    }

    if(doWF_loh)
    {
      loh_wf(bams, bamFiles, facets_wf.out.facetsPurity)
    }

    if(doWF_SNV)
    {
      snv_wf(bamFiles, scatter_wf.out.mergedIList, manta_wf.out.mantaToStrelka, loh_wf.out.hlaOutput, facets_wf.out.facetsForMafAnno)
    }

    if(doWF_SV)
    {
      sv_wf(bamFiles, manta_wf.out.manta4Combine)
      if (doWF_SNV && params.assayType == "genome"){
        ascat_wf(bamFiles)
        hrdetect_wf(ascat_wf.out.ascatCNV, snv_wf.out.mafFile, sv_wf.out.dellyMantaCombinedBedpe)
      }
    }

    if(doWF_QC)
    {
      sampleQC_wf(inputBam, fastPJson)
    }

    if(doWF_msiSensor)
    {
      msiSensor_wf(bamFiles)
    }

    if(doWF_mutSig)
    {
      mutSig_wf(snv_wf.out.mafFile)
    }

    if(doWF_mdParse)
    {
      facets_wf.out.facetsPurity.combine(snv_wf.out.maf4MetaDataParser, by: [0,1,2])
        .combine(facets_wf.out.FacetsQC4MetaDataParser, by: [0,1,2])
        .combine(msiSensor_wf.out.msi4MetaDataParser, by: [0,1,2])
        .combine(mutSig_wf.out.mutSig4MetaDataParser, by: [0,1,2])
        .combine(loh_wf.out.hlaOutput, by: [1,2])
        .unique()
        .map{ idNormal, target, idTumor, purityOut, mafFile, qcOutput, msifile, mutSig, placeHolder, polysolverFile ->
        [idNormal, target, idTumor, purityOut, mafFile, qcOutput, msifile, mutSig, placeHolder, polysolverFile, targetsMap."$target".codingBed]
      }.set{ mergedChannelMetaDataParser }

      mdParse_wf(mergedChannelMetaDataParser)
    }

    if(doWF_QC && params.pairing)
    {
      samplePairingQC_wf(inputBam, inputPairing, runConpairAll)

      FacetsQC4SomaticMultiQC = doWF_facets ? facets_wf.out.FacetsQC4SomaticMultiQC : inputPairing.map{ t_id, n_id -> [t_id, n_id,"",""]}

      qualimap4PairedTN = inputPairing
        .combine(sampleQC_wf.out.qualimap4Process)
        .branch{ idTumor, idNormal, idSample, qualimapDir ->
          tumor: idSample == idTumor
          normal: idSample == idNormal
        }

      qualimap4PairedTN.tumor
        .combine(qualimap4PairedTN.normal, by:[0,1])
        .map{ idTumor,idNormal, idSample1, qualimapDir1, idSample2, qualimapDir2 ->
          [idTumor,idNormal,qualimapDir1,qualimapDir2]
        }.set{qualimap4SomaticMultiQC}


      samplePairingQC_wf.out.conpairOutput
        .map{ placeHolder, idTumor, idNormal, conpairFiles -> [idTumor, idNormal, conpairFiles]}
        .join(qualimap4SomaticMultiQC, by:[0,1])
        .join(FacetsQC4SomaticMultiQC, by:[0,1])
        .set{ somaticMultiQCinput }
        
      somaticMultiQC_wf(somaticMultiQCinput)
    }

    if(doWF_AggregateFromProcessOnly)
    {
      //Facets
      FacetsPurity4Aggregate  = doWF_facets ? facets_wf.out.FacetsPurity4Aggregate  : inputPairing.map{ idTumor, idNormal -> ["placeHolder",idTumor, idNormal,"",""]}
      FacetsHisens4Aggregate  = doWF_facets ? facets_wf.out.FacetsHisens4Aggregate  : inputPairing.map{ idTumor, idNormal -> ["placeHolder",idTumor, idNormal,"",""]}
      FacetsOutLog4Aggregate  = doWF_facets ? facets_wf.out.FacetsOutLog4Aggregate  : inputPairing.map{ idTumor, idNormal -> ["placeHolder",idTumor, idNormal,"",""]}
      FacetsArmLev4Aggregate  = doWF_facets ? facets_wf.out.FacetsArmLev4Aggregate  : inputPairing.map{ idTumor, idNormal -> ["placeHolder",idTumor, idNormal,"",""]}
      FacetsGeneLev4Aggregate = doWF_facets ? facets_wf.out.FacetsGeneLev4Aggregate : inputPairing.map{ idTumor, idNormal -> ["placeHolder",idTumor, idNormal,"",""]}
    
      //SV
      dellyMantaCombined4Aggregate    = doWF_SV ? sv_wf.out.dellyMantaCombined4Aggregate    : inputPairing.map{ idTumor, idNormal -> ["placeHolder",idTumor, idNormal,"",""]}
      dellyMantaCombinedTbi4Aggregate = doWF_SV ? sv_wf.out.dellyMantaCombinedTbi4Aggregate : inputPairing.map{ idTumor, idNormal -> ["placeHolder",idTumor, idNormal,"",""]}

      //SNV
      NetMhcStats4Aggregate = doWF_SNV ? snv_wf.out.NetMhcStats4Aggregate : inputPairing.map{ idTumor, idNormal -> ["placeHolder",idTumor, idNormal,"",""]}
      finalMaf4Aggregate    = doWF_SNV ? snv_wf.out.finalMaf4Aggregate    : inputPairing.map{ idTumor, idNormal -> ["placeHolder",idTumor, idNormal,"",""]}

      //LoH
      predictHLA4Aggregate = doWF_loh ? loh_wf.out.predictHLA4Aggregate : inputPairing.map{ idTumor, idNormal -> ["placeHolder",idTumor, idNormal,"",""]}
      intCPN4Aggregate     = doWF_loh ? loh_wf.out.intCPN4Aggregate     : inputPairing.map{ idTumor, idNormal -> ["placeHolder",idTumor, idNormal,"",""]}

      //Metadata Parser
      MetaData4Aggregate = doWF_mdParse ? mdParse_wf.out.MetaData4Aggregate : inputPairing.map{ idTumor, idNormal -> ["placeHolder",idTumor, idNormal,"",""]}

      //Germline & Facets
      mafFile4AggregateGermline = (doWF_facets && doWF_germSNV) ? germlineSNV_wf.out.mafFile4AggregateGermline : inputPairing.map{ idTumor, idNormal -> ["placeHolder",idTumor, idNormal,"",""]}

      //Germline SV
      dellyMantaCombined4AggregateGermline    = doWF_germSV ? germlineSV_wf.out.dellyMantaCombined4AggregateGermline    : inputPairing.map{ idTumor, idNormal -> ["placeHolder",idTumor, idNormal,"",""]}
      dellyMantaCombinedTbi4AggregateGermline = doWF_germSV ? germlineSV_wf.out.dellyMantaCombinedTbi4AggregateGermline : inputPairing.map{ idTumor, idNormal -> ["placeHolder",idTumor, idNormal,"",""]}

      //Sample QC
      bamsQcStats4Aggregate  = doWF_QC ? sampleQC_wf.out.bamsQcStats4Aggregate  : inputPairing.map{ idTumor, idNormal -> ["placeHolder",idTumor, idNormal,"",""]}
      collectHsMetricsOutput = doWF_QC ? sampleQC_wf.out.collectHsMetricsOutput : inputPairing.map{ idTumor, idNormal -> ["placeHolder",idTumor, idNormal,"",""]}
      qualimap4Process       = doWF_QC ? sampleQC_wf.out.qualimap4Process       : inputPairing.map{ idTumor, idNormal -> ["placeHolder",idTumor, idNormal,"",""]}

      //Sample/Pairing QC
      conpairConcord4Aggregate = doWF_QC && params.pairing ? samplePairingQC_wf.out.conpairConcord4Aggregate : inputPairing.map{ idTumor, idNormal -> ["placeHolder",idTumor, idNormal,"",""]}
      conpairContami4Aggregate = doWF_QC && params.pairing? samplePairingQC_wf.out.conpairContami4Aggregate : inputPairing.map{ idTumor, idNormal -> ["placeHolder",idTumor, idNormal,"",""]}
      FacetsQC4Aggregate = doWF_facets ? facets_wf.out.FacetsQC4Aggregate : inputPairing.map{ idTumor, idNormal -> ["placeHolder",idTumor, idNormal,"",""]}

      aggregateFromProcess(
        inputPairing,
        FacetsPurity4Aggregate,
        FacetsHisens4Aggregate,
        FacetsOutLog4Aggregate,
        FacetsArmLev4Aggregate,
        FacetsGeneLev4Aggregate,
        dellyMantaCombined4Aggregate,
        dellyMantaCombinedTbi4Aggregate,
        NetMhcStats4Aggregate,
        finalMaf4Aggregate,
        predictHLA4Aggregate,
        intCPN4Aggregate,
        MetaData4Aggregate,
        mafFile4AggregateGermline,
        dellyMantaCombined4AggregateGermline,
        dellyMantaCombinedTbi4AggregateGermline,
        bamsQcStats4Aggregate,
        collectHsMetricsOutput,
        qualimap4Process,
        conpairConcord4Aggregate,
        conpairContami4Aggregate,
        FacetsQC4Aggregate,
        doWF_facets,
        doWF_SV,
        doWF_SNV,
        doWF_loh,
        doWF_mdParse,
        doWF_germSV,
        doWF_QC,
        doWF_germSNV,
        fastPJson,
        multiqcWesConfig, 
        multiqcWgsConfig, 
        multiqcTempoLogo
        )
    }
  }
  if (params.watch == true) {
    epochMap = [:]
    for (i in ["mapping","bamMapping","pairing","aggregate"]) {
      if (params.containsKey(i)){ epochMap[params."${i}"] = 0 }
    }
    startEpoch = new Date().getTime()
    touchInputs(chunkSizeLimit, startEpoch, epochMap)
  }
}
workflow.onComplete {
  file(params.fileTracking).text = ""
  file(outDir).eachFileRecurse{
    file(params.fileTracking).append(it + "\n")
  }
}
<|MERGE_RESOLUTION|>--- conflicted
+++ resolved
@@ -46,13 +46,8 @@
 include { PairTumorNormal }      from './modules/workflows/WorkflowControls/PairTumorNormal' 
 include { aggregateFromFile }    from './modules/workflows/Aggregate/AggregateFromFile'
 include { aggregateFromProcess } from './modules/workflows/Aggregate/AggregateFromProcess'
-<<<<<<< HEAD
-include { hrdetect_wf;
-          ascat_wf }             from './modules/workflows/WorkflowControls/hrdetect_wf'
-=======
 include { hrdetect_wf }          from './modules/workflows/WorkflowControls/hrdetect_wf'
 include { ascat_wf }             from './modules/workflows/WorkflowControls/ascat_wf'
->>>>>>> 132b2f7b
 
 aggregateParamIsFile = !(runAggregate instanceof Boolean)
 // check if --aggregate is a file
